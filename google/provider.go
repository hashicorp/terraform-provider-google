package google

import (
	"encoding/json"
	"fmt"
	"log"
	"strings"

	"github.com/hashicorp/errwrap"
	"github.com/hashicorp/terraform/helper/mutexkv"
	"github.com/hashicorp/terraform/helper/schema"
	"github.com/hashicorp/terraform/terraform"
	computeBeta "google.golang.org/api/compute/v0.beta"
	"google.golang.org/api/compute/v1"
	"google.golang.org/api/googleapi"
	"regexp"
)

// Global MutexKV
var mutexKV = mutexkv.NewMutexKV()

// Provider returns a terraform.ResourceProvider.
func Provider() terraform.ResourceProvider {
	return &schema.Provider{
		Schema: map[string]*schema.Schema{
			"credentials": &schema.Schema{
				Type:     schema.TypeString,
				Optional: true,
				DefaultFunc: schema.MultiEnvDefaultFunc([]string{
					"GOOGLE_CREDENTIALS",
					"GOOGLE_CLOUD_KEYFILE_JSON",
					"GCLOUD_KEYFILE_JSON",
				}, nil),
				ValidateFunc: validateCredentials,
			},

			"project": &schema.Schema{
				Type:     schema.TypeString,
				Optional: true,
				DefaultFunc: schema.MultiEnvDefaultFunc([]string{
					"GOOGLE_PROJECT",
					"GCLOUD_PROJECT",
					"CLOUDSDK_CORE_PROJECT",
				}, nil),
			},

			"region": &schema.Schema{
				Type:     schema.TypeString,
				Required: true,
				DefaultFunc: schema.MultiEnvDefaultFunc([]string{
					"GOOGLE_REGION",
					"GCLOUD_REGION",
					"CLOUDSDK_COMPUTE_REGION",
				}, nil),
			},
		},

		DataSourcesMap: map[string]*schema.Resource{
			"google_dns_managed_zone":          dataSourceDnsManagedZone(),
			"google_compute_network":           dataSourceGoogleComputeNetwork(),
			"google_compute_subnetwork":        dataSourceGoogleComputeSubnetwork(),
			"google_compute_zones":             dataSourceGoogleComputeZones(),
			"google_compute_instance_group":    dataSourceGoogleComputeInstanceGroup(),
			"google_container_engine_versions": dataSourceGoogleContainerEngineVersions(),
			"google_iam_policy":                dataSourceGoogleIamPolicy(),
			"google_storage_object_signed_url": dataSourceGoogleSignedUrl(),
		},

		ResourcesMap: map[string]*schema.Resource{
			"google_bigquery_dataset":               resourceBigQueryDataset(),
			"google_bigquery_table":                 resourceBigQueryTable(),
			"google_bigtable_instance":              resourceBigtableInstance(),
			"google_bigtable_table":                 resourceBigtableTable(),
			"google_compute_autoscaler":             resourceComputeAutoscaler(),
			"google_compute_address":                resourceComputeAddress(),
			"google_compute_backend_bucket":         resourceComputeBackendBucket(),
			"google_compute_backend_service":        resourceComputeBackendService(),
			"google_compute_disk":                   resourceComputeDisk(),
			"google_compute_snapshot":               resourceComputeSnapshot(),
			"google_compute_firewall":               resourceComputeFirewall(),
			"google_compute_forwarding_rule":        resourceComputeForwardingRule(),
			"google_compute_global_address":         resourceComputeGlobalAddress(),
			"google_compute_global_forwarding_rule": resourceComputeGlobalForwardingRule(),
			"google_compute_health_check":           resourceComputeHealthCheck(),
			"google_compute_http_health_check":      resourceComputeHttpHealthCheck(),
			"google_compute_https_health_check":     resourceComputeHttpsHealthCheck(),
			"google_compute_image":                  resourceComputeImage(),
			"google_compute_instance":               resourceComputeInstance(),
			"google_compute_instance_group":         resourceComputeInstanceGroup(),
			"google_compute_instance_group_manager": resourceComputeInstanceGroupManager(),
			"google_compute_instance_template":      resourceComputeInstanceTemplate(),
			"google_compute_network":                resourceComputeNetwork(),
			"google_compute_network_peering":        resourceComputeNetworkPeering(),
			"google_compute_project_metadata":       resourceComputeProjectMetadata(),
			"google_compute_project_metadata_item":  resourceComputeProjectMetadataItem(),
			"google_compute_region_backend_service": resourceComputeRegionBackendService(),
			"google_compute_route":                  resourceComputeRoute(),
			"google_compute_router":                 resourceComputeRouter(),
			"google_compute_router_interface":       resourceComputeRouterInterface(),
			"google_compute_router_peer":            resourceComputeRouterPeer(),
			"google_compute_ssl_certificate":        resourceComputeSslCertificate(),
			"google_compute_subnetwork":             resourceComputeSubnetwork(),
			"google_compute_target_http_proxy":      resourceComputeTargetHttpProxy(),
			"google_compute_target_https_proxy":     resourceComputeTargetHttpsProxy(),
			"google_compute_target_pool":            resourceComputeTargetPool(),
			"google_compute_url_map":                resourceComputeUrlMap(),
			"google_compute_vpn_gateway":            resourceComputeVpnGateway(),
			"google_compute_vpn_tunnel":             resourceComputeVpnTunnel(),
			"google_container_cluster":              resourceContainerCluster(),
			"google_container_node_pool":            resourceContainerNodePool(),
			"google_dns_managed_zone":               resourceDnsManagedZone(),
			"google_dns_record_set":                 resourceDnsRecordSet(),
			"google_sourcerepo_repository":          resourceSourceRepoRepository(),
			"google_spanner_instance":               resourceSpannerInstance(),
<<<<<<< HEAD
			"google_spanner_database":               resourceSpannerDatabase(),
=======
>>>>>>> 2a700696
			"google_sql_database":                   resourceSqlDatabase(),
			"google_sql_database_instance":          resourceSqlDatabaseInstance(),
			"google_sql_user":                       resourceSqlUser(),
			"google_project":                        resourceGoogleProject(),
			"google_project_iam_policy":             resourceGoogleProjectIamPolicy(),
			"google_project_iam_binding":            resourceGoogleProjectIamBinding(),
			"google_project_iam_member":             resourceGoogleProjectIamMember(),
			"google_project_services":               resourceGoogleProjectServices(),
			"google_pubsub_topic":                   resourcePubsubTopic(),
			"google_pubsub_subscription":            resourcePubsubSubscription(),
			"google_service_account":                resourceGoogleServiceAccount(),
			"google_storage_bucket":                 resourceStorageBucket(),
			"google_storage_bucket_acl":             resourceStorageBucketAcl(),
			"google_storage_bucket_object":          resourceStorageBucketObject(),
			"google_storage_object_acl":             resourceStorageObjectAcl(),
		},

		ConfigureFunc: providerConfigure,
	}
}

func providerConfigure(d *schema.ResourceData) (interface{}, error) {
	credentials := d.Get("credentials").(string)
	config := Config{
		Credentials: credentials,
		Project:     d.Get("project").(string),
		Region:      d.Get("region").(string),
	}

	if err := config.loadAndValidate(); err != nil {
		return nil, err
	}

	return &config, nil
}

func validateCredentials(v interface{}, k string) (warnings []string, errors []error) {
	if v == nil || v.(string) == "" {
		return
	}
	creds := v.(string)
	var account accountFile
	if err := json.Unmarshal([]byte(creds), &account); err != nil {
		errors = append(errors,
			fmt.Errorf("credentials are not valid JSON '%s': %s", creds, err))
	}

	return
}

// getRegionFromZone returns the region from a zone for Google cloud.
func getRegionFromZone(zone string) string {
	if zone != "" && len(zone) > 2 {
		region := zone[:len(zone)-2]
		return region
	}
	return ""
}

// getRegion reads the "region" field from the given resource data and falls
// back to the provider's value if not given. If the provider's value is not
// given, an error is returned.
func getRegion(d *schema.ResourceData, config *Config) (string, error) {
	res, ok := d.GetOk("region")
	if !ok {
		if config.Region != "" {
			return config.Region, nil
		}
		return "", fmt.Errorf("%q: required field is not set", "region")
	}
	return res.(string), nil
}

// getProject reads the "project" field from the given resource data and falls
// back to the provider's value if not given. If the provider's value is not
// given, an error is returned.
func getProject(d *schema.ResourceData, config *Config) (string, error) {
	res, ok := d.GetOk("project")
	if !ok {
		if config.Project != "" {
			return config.Project, nil
		}
		return "", fmt.Errorf("%q: required field is not set", "project")
	}
	return res.(string), nil
}

func getZonalResourceFromRegion(getResource func(string) (interface{}, error), region string, compute *compute.Service, project string) (interface{}, error) {
	zoneList, err := compute.Zones.List(project).Do()
	if err != nil {
		return nil, err
	}
	var resource interface{}
	for _, zone := range zoneList.Items {
		if strings.Contains(zone.Name, region) {
			resource, err = getResource(zone.Name)
			if err != nil {
				if gerr, ok := err.(*googleapi.Error); ok && gerr.Code == 404 {
					// Resource was not found in this zone
					continue
				}
				return nil, fmt.Errorf("Error reading Resource: %s", err)
			}
			// Resource was found
			return resource, nil
		}
	}
	// Resource does not exist in this region
	return nil, nil
}

func getZonalBetaResourceFromRegion(getResource func(string) (interface{}, error), region string, compute *computeBeta.Service, project string) (interface{}, error) {
	zoneList, err := compute.Zones.List(project).Do()
	if err != nil {
		return nil, err
	}
	var resource interface{}
	for _, zone := range zoneList.Items {
		if strings.Contains(zone.Name, region) {
			resource, err = getResource(zone.Name)
			if err != nil {
				if gerr, ok := err.(*googleapi.Error); ok && gerr.Code == 404 {
					// Resource was not found in this zone
					continue
				}
				return nil, fmt.Errorf("Error reading Resource: %s", err)
			}
			// Resource was found
			return resource, nil
		}
	}
	// Resource does not exist in this region
	return nil, nil
}

// getNetworkLink reads the "network" field from the given resource data and if the value:
// - is a resource URL, returns the string unchanged
// - is the network name only, then looks up the resource URL using the google client
func getNetworkLink(d *schema.ResourceData, config *Config, field string) (string, error) {
	if v, ok := d.GetOk(field); ok {
		network := v.(string)

		project, err := getProject(d, config)
		if err != nil {
			return "", err
		}

		if !strings.HasPrefix(network, "https://www.googleapis.com/compute/") {
			// Network value provided is just the name, lookup the network SelfLink
			networkData, err := config.clientCompute.Networks.Get(
				project, network).Do()
			if err != nil {
				return "", fmt.Errorf("Error reading network: %s", err)
			}
			network = networkData.SelfLink
		}

		return network, nil

	} else {
		return "", nil
	}
}

// Reads the "subnetwork" fields from the given resource data and if the value is:
// - a resource URL, returns the string unchanged
// - a subnetwork name, looks up the resource URL using the google client.
//
// If `subnetworkField` is a resource url, `subnetworkProjectField` cannot be set.
// If `subnetworkField` is a subnetwork name, `subnetworkProjectField` will be used
// 	as the project if set. If not, we fallback on the default project.
func getSubnetworkLink(d *schema.ResourceData, config *Config, subnetworkField, subnetworkProjectField, zoneField string) (string, error) {
	if v, ok := d.GetOk(subnetworkField); ok {
		subnetwork := v.(string)
		r := regexp.MustCompile(SubnetworkLinkRegex)
		if r.MatchString(subnetwork) {
			return subnetwork, nil
		}

		var project string
		if subnetworkProject, ok := d.GetOk(subnetworkProjectField); ok {
			project = subnetworkProject.(string)
		} else {
			var err error
			project, err = getProject(d, config)
			if err != nil {
				return "", err
			}
		}

		region := getRegionFromZone(d.Get(zoneField).(string))

		subnet, err := config.clientCompute.Subnetworks.Get(project, region, subnetwork).Do()
		if err != nil {
			return "", fmt.Errorf(
				"Error referencing subnetwork '%s' in region '%s': %s",
				subnetwork, region, err)
		}

		return subnet.SelfLink, nil
	}
	return "", nil
}

// getNetworkName reads the "network" field from the given resource data and if the value:
// - is a resource URL, extracts the network name from the URL and returns it
// - is the network name only (i.e not prefixed with http://www.googleapis.com/compute/...), is returned unchanged
func getNetworkName(d *schema.ResourceData, field string) (string, error) {
	if v, ok := d.GetOk(field); ok {
		network := v.(string)
		return getNetworkNameFromSelfLink(network)
	}
	return "", nil
}

func getNetworkNameFromSelfLink(network string) (string, error) {
	if strings.HasPrefix(network, "https://www.googleapis.com/compute/") {
		// extract the network name from SelfLink URL
		networkName := network[strings.LastIndex(network, "/")+1:]
		if networkName == "" {
			return "", fmt.Errorf("network url not valid")
		}
		return networkName, nil
	}

	return network, nil
}

func getRouterLockName(region string, router string) string {
	return fmt.Sprintf("router/%s/%s", region, router)
}

func handleNotFoundError(err error, d *schema.ResourceData, resource string) error {
	if gerr, ok := err.(*googleapi.Error); ok && gerr.Code == 404 {
		log.Printf("[WARN] Removing %s because it's gone", resource)
		// The resource doesn't exist anymore
		d.SetId("")

		return nil
	}

	return fmt.Errorf("Error reading %s: %s", resource, err)
}

func isConflictError(err error) bool {
	if e, ok := err.(*googleapi.Error); ok && e.Code == 409 {
		return true
	} else if !ok && errwrap.ContainsType(err, &googleapi.Error{}) {
		e := errwrap.GetType(err, &googleapi.Error{}).(*googleapi.Error)
		if e.Code == 409 {
			return true
		}
	}
	return false
}

func linkDiffSuppress(k, old, new string, d *schema.ResourceData) bool {
	parts := strings.Split(old, "/")
	if parts[len(parts)-1] == new {
		return true
	}
	return false
}

func convertStringArr(ifaceArr []interface{}) []string {
	var arr []string
	for _, v := range ifaceArr {
		if v == nil {
			continue
		}
		arr = append(arr, v.(string))
	}
	return arr
}<|MERGE_RESOLUTION|>--- conflicted
+++ resolved
@@ -112,10 +112,7 @@
 			"google_dns_record_set":                 resourceDnsRecordSet(),
 			"google_sourcerepo_repository":          resourceSourceRepoRepository(),
 			"google_spanner_instance":               resourceSpannerInstance(),
-<<<<<<< HEAD
 			"google_spanner_database":               resourceSpannerDatabase(),
-=======
->>>>>>> 2a700696
 			"google_sql_database":                   resourceSqlDatabase(),
 			"google_sql_database_instance":          resourceSqlDatabaseInstance(),
 			"google_sql_user":                       resourceSqlUser(),
