--- conflicted
+++ resolved
@@ -183,11 +183,6 @@
 			"google_service_account_key":                   resourceGoogleServiceAccountKey(),
 			"google_storage_bucket":                        resourceStorageBucket(),
 			"google_storage_bucket_acl":                    resourceStorageBucketAcl(),
-<<<<<<< HEAD
-			"google_storage_bucket_object":                 resourceStorageBucketObject(),
-			"google_storage_object_acl":                    resourceStorageObjectAcl(),
-			"google_storage_default_object_acl":            resourceStorageDefaultObjectAcl(),
-=======
 			// Legacy roles such as roles/storage.legacyBucketReader are automatically added
 			// when creating a bucket. For this reason, it is better not to add the authoritative
 			// google_storage_bucket_iam_policy resource.
@@ -195,7 +190,7 @@
 			"google_storage_bucket_iam_member":  ResourceIamMember(IamStorageBucketSchema, NewStorageBucketIamUpdater),
 			"google_storage_bucket_object":      resourceStorageBucketObject(),
 			"google_storage_object_acl":         resourceStorageObjectAcl(),
->>>>>>> da5c5e8b
+			"google_storage_default_object_acl": resourceStorageDefaultObjectAcl(),
 		},
 
 		ConfigureFunc: providerConfigure,
