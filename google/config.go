package google

import (
	"context"
	"encoding/json"
	"fmt"
	"log"
	"net/http"
	"runtime"
	"strings"

	"github.com/hashicorp/terraform/helper/logging"
	"github.com/hashicorp/terraform/helper/pathorcontents"
	"github.com/hashicorp/terraform/terraform"

	"golang.org/x/oauth2"
	"golang.org/x/oauth2/google"
	"golang.org/x/oauth2/jwt"
	"google.golang.org/api/bigquery/v2"
	"google.golang.org/api/cloudbilling/v1"
	"google.golang.org/api/cloudresourcemanager/v1"
	computeBeta "google.golang.org/api/compute/v0.beta"
	"google.golang.org/api/compute/v1"
	"google.golang.org/api/container/v1"
	"google.golang.org/api/dataproc/v1"
	"google.golang.org/api/dns/v1"
	"google.golang.org/api/iam/v1"
	"google.golang.org/api/pubsub/v1"
	"google.golang.org/api/runtimeconfig/v1beta1"
	"google.golang.org/api/servicemanagement/v1"
	"google.golang.org/api/sourcerepo/v1"
	"google.golang.org/api/spanner/v1"
	"google.golang.org/api/sqladmin/v1beta4"
	"google.golang.org/api/storage/v1"
)

// Config is the configuration structure used to instantiate the Google
// provider.
type Config struct {
	Credentials string
	Project     string
	Region      string

	clientBilling         *cloudbilling.Service
	clientCompute         *compute.Service
	clientComputeBeta     *computeBeta.Service
	clientContainer       *container.Service
	clientDataproc        *dataproc.Service
	clientDns             *dns.Service
	clientPubsub          *pubsub.Service
	clientResourceManager *cloudresourcemanager.Service
	clientRuntimeconfig   *runtimeconfig.Service
	clientSpanner         *spanner.Service
	clientSourceRepo      *sourcerepo.Service
	clientStorage         *storage.Service
	clientSqlAdmin        *sqladmin.Service
	clientIAM             *iam.Service
	clientServiceMan      *servicemanagement.APIService
	clientBigQuery        *bigquery.Service

	bigtableClientFactory *BigtableClientFactory
}

func (c *Config) loadAndValidate() error {
	var account accountFile
	clientScopes := []string{
		"https://www.googleapis.com/auth/compute",
		"https://www.googleapis.com/auth/cloud-platform",
		"https://www.googleapis.com/auth/ndev.clouddns.readwrite",
		"https://www.googleapis.com/auth/devstorage.full_control",
	}

	var client *http.Client
	var tokenSource oauth2.TokenSource

	if c.Credentials != "" {
		contents, _, err := pathorcontents.Read(c.Credentials)
		if err != nil {
			return fmt.Errorf("Error loading credentials: %s", err)
		}

		// Assume account_file is a JSON string
		if err := parseJSON(&account, contents); err != nil {
			return fmt.Errorf("Error parsing credentials '%s': %s", contents, err)
		}

		// Get the token for use in our requests
		log.Printf("[INFO] Requesting Google token...")
		log.Printf("[INFO]   -- Email: %s", account.ClientEmail)
		log.Printf("[INFO]   -- Scopes: %s", clientScopes)
		log.Printf("[INFO]   -- Private Key Length: %d", len(account.PrivateKey))

		conf := jwt.Config{
			Email:      account.ClientEmail,
			PrivateKey: []byte(account.PrivateKey),
			Scopes:     clientScopes,
			TokenURL:   "https://accounts.google.com/o/oauth2/token",
		}

		// Initiate an http.Client. The following GET request will be
		// authorized and authenticated on the behalf of
		// your service account.
		client = conf.Client(context.Background())

		tokenSource = conf.TokenSource(context.Background())
	} else {
		log.Printf("[INFO] Authenticating using DefaultClient")
		err := error(nil)
		client, err = google.DefaultClient(context.Background(), clientScopes...)
		if err != nil {
			return err
		}

		tokenSource, err = google.DefaultTokenSource(context.Background(), clientScopes...)
		if err != nil {
			return err
		}
	}

	client.Transport = logging.NewTransport("Google", client.Transport)

	versionString := terraform.VersionString()
	userAgent := fmt.Sprintf(
		"(%s %s) Terraform/%s", runtime.GOOS, runtime.GOARCH, versionString)

	var err error

	log.Printf("[INFO] Instantiating GCE client...")
	c.clientCompute, err = compute.New(client)
	if err != nil {
		return err
	}
	c.clientCompute.UserAgent = userAgent

	log.Printf("[INFO] Instantiating GCE Beta client...")
	c.clientComputeBeta, err = computeBeta.New(client)
	if err != nil {
		return err
	}
	c.clientComputeBeta.UserAgent = userAgent

	log.Printf("[INFO] Instantiating GKE client...")
	c.clientContainer, err = container.New(client)
	if err != nil {
		return err
	}
	c.clientContainer.UserAgent = userAgent

	log.Printf("[INFO] Instantiating Google Cloud DNS client...")
	c.clientDns, err = dns.New(client)
	if err != nil {
		return err
	}
	c.clientDns.UserAgent = userAgent

	log.Printf("[INFO] Instantiating Google Storage Client...")
	c.clientStorage, err = storage.New(client)
	if err != nil {
		return err
	}
	c.clientStorage.UserAgent = userAgent

	log.Printf("[INFO] Instantiating Google SqlAdmin Client...")
	c.clientSqlAdmin, err = sqladmin.New(client)
	if err != nil {
		return err
	}
	c.clientSqlAdmin.UserAgent = userAgent

	log.Printf("[INFO] Instantiating Google Pubsub Client...")
	c.clientPubsub, err = pubsub.New(client)
	if err != nil {
		return err
	}
	c.clientPubsub.UserAgent = userAgent

	log.Printf("[INFO] Instantiating Google Cloud ResourceManager Client...")
	c.clientResourceManager, err = cloudresourcemanager.New(client)
	if err != nil {
		return err
	}
	c.clientResourceManager.UserAgent = userAgent

	log.Printf("[INFO] Instantiating Google Cloud Runtimeconfig Client...")
	c.clientRuntimeconfig, err = runtimeconfig.New(client)
	if err != nil {
		return err
	}
	c.clientRuntimeconfig.UserAgent = userAgent

	log.Printf("[INFO] Instantiating Google Cloud IAM Client...")
	c.clientIAM, err = iam.New(client)
	if err != nil {
		return err
	}
	c.clientIAM.UserAgent = userAgent

	log.Printf("[INFO] Instantiating Google Cloud Service Management Client...")
	c.clientServiceMan, err = servicemanagement.New(client)
	if err != nil {
		return err
	}
	c.clientServiceMan.UserAgent = userAgent

	log.Printf("[INFO] Instantiating Google Cloud Billing Client...")
	c.clientBilling, err = cloudbilling.New(client)
	if err != nil {
		return err
	}
	c.clientBilling.UserAgent = userAgent

	log.Printf("[INFO] Instantiating Google Cloud BigQuery Client...")
	c.clientBigQuery, err = bigquery.New(client)
	if err != nil {
		return err
	}
	c.clientBigQuery.UserAgent = userAgent

	c.bigtableClientFactory = &BigtableClientFactory{
		UserAgent:   userAgent,
		TokenSource: tokenSource,
	}

	log.Printf("[INFO] Instantiating Google Cloud Source Repo Client...")
	c.clientSourceRepo, err = sourcerepo.New(client)
	if err != nil {
		return err
	}
	c.clientSourceRepo.UserAgent = userAgent

<<<<<<< HEAD
	log.Printf("[INFO] Instantiating Google Cloud Dataproc Client...")
	c.clientDataproc, err = dataproc.New(client)
	if err != nil {
		return err
	}
	c.clientDataproc.UserAgent = userAgent
=======
	log.Printf("[INFO] Instantiating Google Cloud Spanner Client...")
	c.clientSpanner, err = spanner.New(client)
	if err != nil {
		return err
	}
	c.clientSpanner.UserAgent = userAgent

>>>>>>> cb0e2e5d
	return nil
}

// accountFile represents the structure of the account file JSON file.
type accountFile struct {
	PrivateKeyId string `json:"private_key_id"`
	PrivateKey   string `json:"private_key"`
	ClientEmail  string `json:"client_email"`
	ClientId     string `json:"client_id"`
}

func parseJSON(result interface{}, contents string) error {
	r := strings.NewReader(contents)
	dec := json.NewDecoder(r)

	return dec.Decode(result)
}<|MERGE_RESOLUTION|>--- conflicted
+++ resolved
@@ -228,22 +228,20 @@
 	}
 	c.clientSourceRepo.UserAgent = userAgent
 
-<<<<<<< HEAD
+	log.Printf("[INFO] Instantiating Google Cloud Spanner Client...")
+	c.clientSpanner, err = spanner.New(client)
+	if err != nil {
+		return err
+	}
+	c.clientSpanner.UserAgent = userAgent
+
 	log.Printf("[INFO] Instantiating Google Cloud Dataproc Client...")
 	c.clientDataproc, err = dataproc.New(client)
 	if err != nil {
 		return err
 	}
 	c.clientDataproc.UserAgent = userAgent
-=======
-	log.Printf("[INFO] Instantiating Google Cloud Spanner Client...")
-	c.clientSpanner, err = spanner.New(client)
-	if err != nil {
-		return err
-	}
-	c.clientSpanner.UserAgent = userAgent
-
->>>>>>> cb0e2e5d
+
 	return nil
 }
 
