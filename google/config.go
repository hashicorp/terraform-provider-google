package google

import (
	"context"
	"encoding/json"
	"fmt"
	"log"
	"net/http"
	"runtime"
	"strings"

	"github.com/hashicorp/terraform/helper/logging"
	"github.com/hashicorp/terraform/helper/pathorcontents"
	"github.com/hashicorp/terraform/terraform"

	"golang.org/x/oauth2"
	"golang.org/x/oauth2/google"
	"golang.org/x/oauth2/jwt"
	"google.golang.org/api/bigquery/v2"
	"google.golang.org/api/cloudbilling/v1"
	"google.golang.org/api/cloudresourcemanager/v1"
	resourceManagerV2Beta1 "google.golang.org/api/cloudresourcemanager/v2beta1"
	computeBeta "google.golang.org/api/compute/v0.beta"
	"google.golang.org/api/compute/v1"
	"google.golang.org/api/container/v1"
	"google.golang.org/api/dataproc/v1"
	"google.golang.org/api/dns/v1"
	"google.golang.org/api/iam/v1"
	cloudlogging "google.golang.org/api/logging/v2"
	"google.golang.org/api/pubsub/v1"
	"google.golang.org/api/runtimeconfig/v1beta1"
	"google.golang.org/api/servicemanagement/v1"
	"google.golang.org/api/sourcerepo/v1"
	"google.golang.org/api/spanner/v1"
	"google.golang.org/api/sqladmin/v1beta4"
	"google.golang.org/api/storage/v1"
)

// Config is the configuration structure used to instantiate the Google
// provider.
type Config struct {
	Credentials string
	Project     string
	Region      string

<<<<<<< HEAD
	clientBilling         *cloudbilling.Service
	clientCompute         *compute.Service
	clientComputeBeta     *computeBeta.Service
	clientContainer       *container.Service
	clientDataproc        *dataproc.Service
	clientDns             *dns.Service
	clientPubsub          *pubsub.Service
	clientResourceManager *cloudresourcemanager.Service
	clientRuntimeconfig   *runtimeconfig.Service
	clientSpanner         *spanner.Service
	clientSourceRepo      *sourcerepo.Service
	clientStorage         *storage.Service
	clientSqlAdmin        *sqladmin.Service
	clientIAM             *iam.Service
	clientServiceMan      *servicemanagement.APIService
	clientBigQuery        *bigquery.Service
=======
	clientBilling                *cloudbilling.Service
	clientCompute                *compute.Service
	clientComputeBeta            *computeBeta.Service
	clientContainer              *container.Service
	clientDns                    *dns.Service
	clientLogging                *cloudlogging.Service
	clientPubsub                 *pubsub.Service
	clientResourceManager        *cloudresourcemanager.Service
	clientResourceManagerV2Beta1 *resourceManagerV2Beta1.Service
	clientRuntimeconfig          *runtimeconfig.Service
	clientSpanner                *spanner.Service
	clientSourceRepo             *sourcerepo.Service
	clientStorage                *storage.Service
	clientSqlAdmin               *sqladmin.Service
	clientIAM                    *iam.Service
	clientServiceMan             *servicemanagement.APIService
	clientBigQuery               *bigquery.Service
>>>>>>> 888df75f

	bigtableClientFactory *BigtableClientFactory
}

func (c *Config) loadAndValidate() error {
	var account accountFile
	clientScopes := []string{
		"https://www.googleapis.com/auth/compute",
		"https://www.googleapis.com/auth/cloud-platform",
		"https://www.googleapis.com/auth/ndev.clouddns.readwrite",
		"https://www.googleapis.com/auth/devstorage.full_control",
	}

	var client *http.Client
	var tokenSource oauth2.TokenSource

	if c.Credentials != "" {
		contents, _, err := pathorcontents.Read(c.Credentials)
		if err != nil {
			return fmt.Errorf("Error loading credentials: %s", err)
		}

		// Assume account_file is a JSON string
		if err := parseJSON(&account, contents); err != nil {
			return fmt.Errorf("Error parsing credentials '%s': %s", contents, err)
		}

		// Get the token for use in our requests
		log.Printf("[INFO] Requesting Google token...")
		log.Printf("[INFO]   -- Email: %s", account.ClientEmail)
		log.Printf("[INFO]   -- Scopes: %s", clientScopes)
		log.Printf("[INFO]   -- Private Key Length: %d", len(account.PrivateKey))

		conf := jwt.Config{
			Email:      account.ClientEmail,
			PrivateKey: []byte(account.PrivateKey),
			Scopes:     clientScopes,
			TokenURL:   "https://accounts.google.com/o/oauth2/token",
		}

		// Initiate an http.Client. The following GET request will be
		// authorized and authenticated on the behalf of
		// your service account.
		client = conf.Client(context.Background())

		tokenSource = conf.TokenSource(context.Background())
	} else {
		log.Printf("[INFO] Authenticating using DefaultClient")
		err := error(nil)
		client, err = google.DefaultClient(context.Background(), clientScopes...)
		if err != nil {
			return err
		}

		tokenSource, err = google.DefaultTokenSource(context.Background(), clientScopes...)
		if err != nil {
			return err
		}
	}

	client.Transport = logging.NewTransport("Google", client.Transport)

	versionString := terraform.VersionString()
	userAgent := fmt.Sprintf(
		"(%s %s) Terraform/%s", runtime.GOOS, runtime.GOARCH, versionString)

	var err error

	log.Printf("[INFO] Instantiating GCE client...")
	c.clientCompute, err = compute.New(client)
	if err != nil {
		return err
	}
	c.clientCompute.UserAgent = userAgent

	log.Printf("[INFO] Instantiating GCE Beta client...")
	c.clientComputeBeta, err = computeBeta.New(client)
	if err != nil {
		return err
	}
	c.clientComputeBeta.UserAgent = userAgent

	log.Printf("[INFO] Instantiating GKE client...")
	c.clientContainer, err = container.New(client)
	if err != nil {
		return err
	}
	c.clientContainer.UserAgent = userAgent

	log.Printf("[INFO] Instantiating Google Cloud DNS client...")
	c.clientDns, err = dns.New(client)
	if err != nil {
		return err
	}
	c.clientDns.UserAgent = userAgent

	log.Printf("[INFO] Instantiating Google Stackdriver Logging client...")
	c.clientLogging, err = cloudlogging.New(client)
	if err != nil {
		return err
	}
	c.clientLogging.UserAgent = userAgent

	log.Printf("[INFO] Instantiating Google Storage Client...")
	c.clientStorage, err = storage.New(client)
	if err != nil {
		return err
	}
	c.clientStorage.UserAgent = userAgent

	log.Printf("[INFO] Instantiating Google SqlAdmin Client...")
	c.clientSqlAdmin, err = sqladmin.New(client)
	if err != nil {
		return err
	}
	c.clientSqlAdmin.UserAgent = userAgent

	log.Printf("[INFO] Instantiating Google Pubsub Client...")
	c.clientPubsub, err = pubsub.New(client)
	if err != nil {
		return err
	}
	c.clientPubsub.UserAgent = userAgent

	log.Printf("[INFO] Instantiating Google Cloud ResourceManager Client...")
	c.clientResourceManager, err = cloudresourcemanager.New(client)
	if err != nil {
		return err
	}
	c.clientResourceManager.UserAgent = userAgent

	log.Printf("[INFO] Instantiating Google Cloud ResourceManager V Client...")
	c.clientResourceManagerV2Beta1, err = resourceManagerV2Beta1.New(client)
	if err != nil {
		return err
	}
	c.clientResourceManagerV2Beta1.UserAgent = userAgent

	log.Printf("[INFO] Instantiating Google Cloud Runtimeconfig Client...")
	c.clientRuntimeconfig, err = runtimeconfig.New(client)
	if err != nil {
		return err
	}
	c.clientRuntimeconfig.UserAgent = userAgent

	log.Printf("[INFO] Instantiating Google Cloud IAM Client...")
	c.clientIAM, err = iam.New(client)
	if err != nil {
		return err
	}
	c.clientIAM.UserAgent = userAgent

	log.Printf("[INFO] Instantiating Google Cloud Service Management Client...")
	c.clientServiceMan, err = servicemanagement.New(client)
	if err != nil {
		return err
	}
	c.clientServiceMan.UserAgent = userAgent

	log.Printf("[INFO] Instantiating Google Cloud Billing Client...")
	c.clientBilling, err = cloudbilling.New(client)
	if err != nil {
		return err
	}
	c.clientBilling.UserAgent = userAgent

	log.Printf("[INFO] Instantiating Google Cloud BigQuery Client...")
	c.clientBigQuery, err = bigquery.New(client)
	if err != nil {
		return err
	}
	c.clientBigQuery.UserAgent = userAgent

	c.bigtableClientFactory = &BigtableClientFactory{
		UserAgent:   userAgent,
		TokenSource: tokenSource,
	}

	log.Printf("[INFO] Instantiating Google Cloud Source Repo Client...")
	c.clientSourceRepo, err = sourcerepo.New(client)
	if err != nil {
		return err
	}
	c.clientSourceRepo.UserAgent = userAgent

	log.Printf("[INFO] Instantiating Google Cloud Spanner Client...")
	c.clientSpanner, err = spanner.New(client)
	if err != nil {
		return err
	}
	c.clientSpanner.UserAgent = userAgent

	log.Printf("[INFO] Instantiating Google Cloud Dataproc Client...")
	c.clientDataproc, err = dataproc.New(client)
	if err != nil {
		return err
	}
	c.clientDataproc.UserAgent = userAgent

	return nil
}

// accountFile represents the structure of the account file JSON file.
type accountFile struct {
	PrivateKeyId string `json:"private_key_id"`
	PrivateKey   string `json:"private_key"`
	ClientEmail  string `json:"client_email"`
	ClientId     string `json:"client_id"`
}

func parseJSON(result interface{}, contents string) error {
	r := strings.NewReader(contents)
	dec := json.NewDecoder(r)

	return dec.Decode(result)
}<|MERGE_RESOLUTION|>--- conflicted
+++ resolved
@@ -43,28 +43,11 @@
 	Project     string
 	Region      string
 
-<<<<<<< HEAD
-	clientBilling         *cloudbilling.Service
-	clientCompute         *compute.Service
-	clientComputeBeta     *computeBeta.Service
-	clientContainer       *container.Service
-	clientDataproc        *dataproc.Service
-	clientDns             *dns.Service
-	clientPubsub          *pubsub.Service
-	clientResourceManager *cloudresourcemanager.Service
-	clientRuntimeconfig   *runtimeconfig.Service
-	clientSpanner         *spanner.Service
-	clientSourceRepo      *sourcerepo.Service
-	clientStorage         *storage.Service
-	clientSqlAdmin        *sqladmin.Service
-	clientIAM             *iam.Service
-	clientServiceMan      *servicemanagement.APIService
-	clientBigQuery        *bigquery.Service
-=======
 	clientBilling                *cloudbilling.Service
 	clientCompute                *compute.Service
 	clientComputeBeta            *computeBeta.Service
 	clientContainer              *container.Service
+	clientDataproc               *dataproc.Service
 	clientDns                    *dns.Service
 	clientLogging                *cloudlogging.Service
 	clientPubsub                 *pubsub.Service
@@ -78,7 +61,6 @@
 	clientIAM                    *iam.Service
 	clientServiceMan             *servicemanagement.APIService
 	clientBigQuery               *bigquery.Service
->>>>>>> 888df75f
 
 	bigtableClientFactory *BigtableClientFactory
 }
