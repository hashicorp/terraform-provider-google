--- conflicted
+++ resolved
@@ -1647,11 +1647,7 @@
 				ResourceName:            "google_bigquery_table.test",
 				ImportState:             true,
 				ImportStateVerify:       true,
-<<<<<<< HEAD
-				ImportStateVerifyIgnore: []string{"deletion_protection", "allow_resource_tags_on_deletion"},
-=======
 				ImportStateVerifyIgnore: []string{"deletion_protection"},
->>>>>>> 944e9f08
 			},
 			{
 				Config: testAccBigQueryTableWithResourceTagsUpdate(context),
@@ -1660,11 +1656,7 @@
 				ResourceName:            "google_bigquery_table.test",
 				ImportState:             true,
 				ImportStateVerify:       true,
-<<<<<<< HEAD
-				ImportStateVerifyIgnore: []string{"deletion_protection", "allow_resource_tags_on_deletion"},
-=======
 				ImportStateVerifyIgnore: []string{"deletion_protection"},
->>>>>>> 944e9f08
 			},
 			// testAccBigQueryTableWithResourceTagsDestroy must be called at the end of this test to clear the resource tag bindings of the table before deletion.
 			{
@@ -1674,11 +1666,7 @@
 				ResourceName:            "google_bigquery_table.test",
 				ImportState:             true,
 				ImportStateVerify:       true,
-<<<<<<< HEAD
-				ImportStateVerifyIgnore: []string{"deletion_protection", "allow_resource_tags_on_deletion"},
-=======
 				ImportStateVerifyIgnore: []string{"deletion_protection"},
->>>>>>> 944e9f08
 			},
 		},
 	})
@@ -4216,10 +4204,6 @@
 
 resource "google_bigquery_table" "test" {
   deletion_protection = false
-<<<<<<< HEAD
-  allow_resource_tags_on_deletion = true
-=======
->>>>>>> 944e9f08
   dataset_id = "${google_bigquery_dataset.test.dataset_id}"
   table_id   = "%{table_id}"
   resource_tags = {
@@ -4257,10 +4241,6 @@
 
 resource "google_bigquery_table" "test" {
   deletion_protection = false
-<<<<<<< HEAD
-  allow_resource_tags_on_deletion = true
-=======
->>>>>>> 944e9f08
   dataset_id = "${google_bigquery_dataset.test.dataset_id}"
   table_id   = "%{table_id}"
   resource_tags = {
@@ -4299,10 +4279,6 @@
 
 resource "google_bigquery_table" "test" {
   deletion_protection = false
-<<<<<<< HEAD
-  allow_resource_tags_on_deletion = true
-=======
->>>>>>> 944e9f08
   dataset_id = "${google_bigquery_dataset.test.dataset_id}"
   table_id   = "%{table_id}"
   resource_tags = {}
