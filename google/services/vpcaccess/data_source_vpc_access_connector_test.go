--- conflicted
+++ resolved
@@ -39,17 +39,11 @@
 	return fmt.Sprintf(`
 resource "google_vpc_access_connector" "connector" {
   name          = "tf-test-%s"
-<<<<<<< HEAD
-  ip_cidr_range = "10.8.0.32/28"
-  network       = "default"
-  region        = "us-central1"
-=======
   ip_cidr_range  = "10.8.0.32/28"
   network        = "default"
   region         = "us-central1"
   min_throughput  = 200
   max_throughput = 300
->>>>>>> 944e9f08
 }
 
 data "google_vpc_access_connector" "connector" {
