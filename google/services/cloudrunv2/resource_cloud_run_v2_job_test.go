// Copyright (c) HashiCorp, Inc.
// SPDX-License-Identifier: MPL-2.0
package cloudrunv2_test

import (
	"fmt"
	"testing"

	"github.com/hashicorp/terraform-plugin-testing/helper/resource"
	"github.com/hashicorp/terraform-provider-google/google/acctest"
	"github.com/hashicorp/terraform-provider-google/google/envvar"
)

func TestAccCloudRunV2Job_cloudrunv2JobFullUpdate(t *testing.T) {
	t.Parallel()

	context := map[string]interface{}{
		"random_suffix": acctest.RandString(t, 10),
	}

	acctest.VcrTest(t, resource.TestCase{
		PreCheck:                 func() { acctest.AccTestPreCheck(t) },
		ProtoV5ProviderFactories: acctest.ProtoV5ProviderFactories(t),
		CheckDestroy:             testAccCheckCloudRunV2JobDestroyProducer(t),
		Steps: []resource.TestStep{
			{
				Config: testAccCloudRunV2Job_cloudrunv2JobFull(context),
			},
			{
				ResourceName:            "google_cloud_run_v2_job.default",
				ImportState:             true,
				ImportStateVerify:       true,
				ImportStateVerifyIgnore: []string{"location", "launch_stage", "labels", "terraform_labels", "annotations"},
			},
			{
				Config: testAccCloudRunV2Job_cloudrunv2JobFullUpdate(context),
			},
			{
				ResourceName:            "google_cloud_run_v2_job.default",
				ImportState:             true,
				ImportStateVerify:       true,
				ImportStateVerifyIgnore: []string{"location", "launch_stage", "labels", "terraform_labels", "annotations", "deletion_protection"},
			},
		},
	})
}

func testAccCloudRunV2Job_cloudrunv2JobFull(context map[string]interface{}) string {
	return acctest.Nprintf(`
  resource "google_cloud_run_v2_job" "default" {
    name     = "tf-test-cloudrun-job%{random_suffix}"
    location = "us-central1"
    labels = {
      label-1 = "value-1"
    }
    annotations = {
      job-annotation-1 = "job-value-1"
    }
    client = "client-1"
    client_version = "client-version-1"
    
    template {
      labels = {
        label-1 = "value-1"
      }
      annotations = {
        temp-annotation-1 = "temp-value-1"
      }
      parallelism = 4
      task_count = 4
      template {
        timeout = "300s"
        service_account = google_service_account.service_account.email
        execution_environment = "EXECUTION_ENVIRONMENT_GEN2"
        containers {
          name = "container-1"
          image = "us-docker.pkg.dev/cloudrun/container/hello"
          args = ["https://cloud.google.com/run", "www.google.com"]
          command = ["/bin/echo"]
          env {
            name = "SOURCE"
            value = "remote"
          }
          env {
            name = "TARGET"
            value = "home"
          }
          ports {
            name = "h2c"
            container_port = 8080
          }
          resources {
            limits = {
              cpu = "4"
              memory = "2Gi"
            }
          }
        }
        max_retries = 5
      }
    }

    lifecycle {
      ignore_changes = [
        launch_stage,
      ]
    }
  }
  resource "google_service_account" "service_account" {
    account_id   = "tf-test-my-account%{random_suffix}"
    display_name = "Test Service Account"
  }
`, context)
}

func testAccCloudRunV2Job_cloudrunv2JobFullUpdate(context map[string]interface{}) string {
	return acctest.Nprintf(`
resource "google_cloud_run_v2_job" "default" {
  name     = "tf-test-cloudrun-job%{random_suffix}"
  location = "us-central1"
  deletion_protection = false
  binary_authorization {
    use_default = true
    breakglass_justification = "Some justification"
  }
  labels = {
    label-1 = "value-update"
  }
  annotations = {
    job-annotation-1 = "job-value-update"
  }
  client = "client-update"
  client_version = "client-version-update"
  
  template {
    labels = {
      label-1 = "value-update"
    }
    annotations = {
      temp-annotation-1 = "temp-value-update"
    }
    parallelism = 2
    task_count = 8
    template {
      timeout = "500s"
      service_account = google_service_account.service_account.email
      execution_environment = "EXECUTION_ENVIRONMENT_GEN2"
      containers {
        name = "container-update"
        image = "us-docker.pkg.dev/cloudrun/container/hello"
        args = ["https://cloud.google.com/run"]
        command = ["printenv"]
        env {
          name = "SOURCE_UPDATE"
          value = "remote-update"
        }
        env {
          name = "TARGET_UPDATE"
          value = "home-update"
        }
        ports {
          name = "h2c"
          container_port = 8080
        }
        resources {
          limits = {
            cpu = "2"
            memory = "8Gi"
          }
        }
      }
      vpc_access{
        connector = google_vpc_access_connector.connector.id
        egress = "ALL_TRAFFIC"
      }
      max_retries = 0
    }
  }

  lifecycle {
    ignore_changes = [
      launch_stage,
    ]
  }
}
resource "google_service_account" "service_account" {
  account_id   = "tf-test-my-account%{random_suffix}"
  display_name = "Test Service Account"
}
resource "google_vpc_access_connector" "connector" {
  name          = "tf-test-run-vpc%{random_suffix}"
  subnet {
    name = google_compute_subnetwork.custom_test.name
  }
  machine_type = "e2-standard-4"
  min_instances = 2
  max_instances = 3
  region        = "us-central1"
}
resource "google_compute_subnetwork" "custom_test" {
  name          = "tf-test-run-subnetwork%{random_suffix}"
  ip_cidr_range = "10.2.0.0/28"
  region        = "us-central1"
  network       = google_compute_network.custom_test.id
}
resource "google_compute_network" "custom_test" {
  name                    = "tf-test-run-network%{random_suffix}"
  auto_create_subnetworks = false
}
`, context)
}

func TestAccCloudRunV2Job_cloudrunv2JobWithDirectVPCUpdate(t *testing.T) {
	t.Parallel()

	jobName := fmt.Sprintf("tf-test-cloudrun-service%s", acctest.RandString(t, 10))
	context := map[string]interface{}{
		"job_name": jobName,
		"project":  envvar.GetTestProjectFromEnv(),
	}

	acctest.VcrTest(t, resource.TestCase{
		PreCheck:                 func() { acctest.AccTestPreCheck(t) },
		ProtoV5ProviderFactories: acctest.ProtoV5ProviderFactories(t),
		CheckDestroy:             testAccCheckCloudRunV2JobDestroyProducer(t),
		Steps: []resource.TestStep{
			{
				Config: testAccCloudRunV2Job_cloudrunv2JobWithDirectVPC(context),
			},
			{
				ResourceName:            "google_cloud_run_v2_job.default",
				ImportState:             true,
				ImportStateVerify:       true,
				ImportStateVerifyIgnore: []string{"location", "launch_stage", "deletion_protection"},
			},
			{
				Config: testAccCloudRunV2Job_cloudrunv2JobWithDirectVPCAndNamedBinAuthPolicyUpdate(context),
			},
			{
				ResourceName:            "google_cloud_run_v2_job.default",
				ImportState:             true,
				ImportStateVerify:       true,
				ImportStateVerifyIgnore: []string{"location", "launch_stage", "deletion_protection"},
			},
		},
	})
}

func testAccCloudRunV2Job_cloudrunv2JobWithDirectVPC(context map[string]interface{}) string {
	return acctest.Nprintf(`
  resource "google_cloud_run_v2_job" "default" {
    name     = "%{job_name}"
    location = "us-central1"
<<<<<<< HEAD
=======
    deletion_protection = false
    launch_stage = "BETA"
>>>>>>> 944e9f08
    template {
      template {
        containers {
          image = "us-docker.pkg.dev/cloudrun/container/job"
        }
        vpc_access {
          network_interfaces {
            network = "default"
          }
        }
      }
    }

    lifecycle {
      ignore_changes = [
        launch_stage,
      ]
    }
  }
`, context)
}

func testAccCloudRunV2Job_cloudrunv2JobWithDirectVPCAndNamedBinAuthPolicyUpdate(context map[string]interface{}) string {
	return acctest.Nprintf(`
  resource "google_cloud_run_v2_job" "default" {
    name     = "%{job_name}"
    location = "us-central1"
<<<<<<< HEAD
=======
    deletion_protection = false
    launch_stage = "BETA"
>>>>>>> 944e9f08
    binary_authorization {
      policy = "projects/%{project}/platforms/cloudRun/policies/my-policy"
      breakglass_justification = "Some justification"
    }
    template {
      template {
        containers {
          image = "us-docker.pkg.dev/cloudrun/container/job"
        }
        vpc_access {
          network_interfaces {
            network = "my-network"
            subnetwork = "my-network"
            tags = ["tag1", "tag2", "tag3"]
          }
        }
      }
    }

    lifecycle {
      ignore_changes = [
        launch_stage,
      ]
    }
  }
`, context)
}<|MERGE_RESOLUTION|>--- conflicted
+++ resolved
@@ -251,11 +251,8 @@
   resource "google_cloud_run_v2_job" "default" {
     name     = "%{job_name}"
     location = "us-central1"
-<<<<<<< HEAD
-=======
     deletion_protection = false
     launch_stage = "BETA"
->>>>>>> 944e9f08
     template {
       template {
         containers {
@@ -283,11 +280,8 @@
   resource "google_cloud_run_v2_job" "default" {
     name     = "%{job_name}"
     location = "us-central1"
-<<<<<<< HEAD
-=======
     deletion_protection = false
     launch_stage = "BETA"
->>>>>>> 944e9f08
     binary_authorization {
       policy = "projects/%{project}/platforms/cloudRun/policies/my-policy"
       breakglass_justification = "Some justification"
