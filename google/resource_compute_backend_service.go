package google

import (
	"crypto/sha256"
	"errors"
	"fmt"
	"log"

	"github.com/hashicorp/errwrap"
	"github.com/hashicorp/terraform/helper/schema"
	computeBeta "google.golang.org/api/compute/v0.beta"
)

func resourceComputeBackendService() *schema.Resource {
	return &schema.Resource{
		Create: resourceComputeBackendServiceCreate,
		Read:   resourceComputeBackendServiceRead,
		Update: resourceComputeBackendServiceUpdate,
		Delete: resourceComputeBackendServiceDelete,
		Importer: &schema.ResourceImporter{
			State: schema.ImportStatePassthrough,
		},
		SchemaVersion: 1,

		Schema: map[string]*schema.Schema{
			"name": {
				Type:         schema.TypeString,
				Required:     true,
				ForceNew:     true,
				ValidateFunc: validateGCPName,
			},

			"health_checks": {
				Type:     schema.TypeSet,
				Elem:     &schema.Schema{Type: schema.TypeString},
				Set:      selfLinkRelativePathHash,
				Required: true,
				MinItems: 1,
				MaxItems: 1,
			},

			"iap": {
				Type:     schema.TypeList,
				Optional: true,
				MaxItems: 1,
				Elem: &schema.Resource{
					Schema: map[string]*schema.Schema{
						"oauth2_client_id": {
							Type:     schema.TypeString,
							Required: true,
						},
						"oauth2_client_secret": {
							Type:      schema.TypeString,
							Required:  true,
							Sensitive: true,
							DiffSuppressFunc: func(k, old, new string, d *schema.ResourceData) bool {
								if old == fmt.Sprintf("%x", sha256.Sum256([]byte(new))) {
									return true
								}
								return false
							},
						},
					},
				},
			},

			"backend": {
				Type:     schema.TypeSet,
				Optional: true,
				Set:      resourceGoogleComputeBackendServiceBackendHash,
				Elem: &schema.Resource{
					Schema: map[string]*schema.Schema{
						"group": {
							Type:             schema.TypeString,
							Optional:         true,
							DiffSuppressFunc: compareSelfLinkRelativePaths,
						},
						"balancing_mode": {
							Type:     schema.TypeString,
							Optional: true,
							Default:  "UTILIZATION",
						},
						"capacity_scaler": {
							Type:     schema.TypeFloat,
							Optional: true,
							Default:  1,
						},
						"description": {
							Type:     schema.TypeString,
							Optional: true,
						},
						"max_rate": {
							Type:     schema.TypeInt,
							Optional: true,
						},
						"max_rate_per_instance": {
							Type:     schema.TypeFloat,
							Optional: true,
						},
						"max_connections": {
							Type:     schema.TypeInt,
							Optional: true,
						},
						"max_connections_per_instance": {
							Type:     schema.TypeInt,
							Optional: true,
						},
						"max_utilization": {
							Type:     schema.TypeFloat,
							Optional: true,
							Default:  0.8,
						},
					},
				},
			},

			"cdn_policy": {
				Type:     schema.TypeList,
				Optional: true,
				Computed: true,
				MaxItems: 1,
				Elem: &schema.Resource{
					Schema: map[string]*schema.Schema{
						"cache_key_policy": {
							Type:     schema.TypeList,
							Optional: true,
							MaxItems: 1,
							Elem: &schema.Resource{
								Schema: map[string]*schema.Schema{
									"include_host": {
										Type:     schema.TypeBool,
										Optional: true,
									},
									"include_protocol": {
										Type:     schema.TypeBool,
										Optional: true,
									},
									"include_query_string": {
										Type:     schema.TypeBool,
										Optional: true,
									},
									"query_string_blacklist": {
										Type:          schema.TypeSet,
										Optional:      true,
										Elem:          &schema.Schema{Type: schema.TypeString},
										ConflictsWith: []string{"cdn_policy.0.cache_key_policy.query_string_whitelist"},
									},
									"query_string_whitelist": {
										Type:          schema.TypeSet,
										Optional:      true,
										Elem:          &schema.Schema{Type: schema.TypeString},
										ConflictsWith: []string{"cdn_policy.0.cache_key_policy.query_string_blacklist"},
									},
								},
							},
						},
					},
				},
			},

			"custom_request_headers": {
				Removed:  "This field is in beta. Use it in the the google-beta provider instead. See https://terraform.io/docs/providers/google/provider_versions.html for more details.",
				Type:     schema.TypeSet,
				Optional: true,
				Elem:     &schema.Schema{Type: schema.TypeString},
				Set:      schema.HashString,
			},

			"description": {
				Type:     schema.TypeString,
				Optional: true,
			},

			"enable_cdn": {
				Type:     schema.TypeBool,
				Optional: true,
				Default:  false,
			},

			"fingerprint": {
				Type:     schema.TypeString,
				Computed: true,
			},

			"port_name": {
				Type:     schema.TypeString,
				Optional: true,
				Computed: true,
			},

			"project": {
				Type:     schema.TypeString,
				Optional: true,
				Computed: true,
				ForceNew: true,
			},

			"protocol": {
				Type:     schema.TypeString,
				Optional: true,
				Computed: true,
			},

			"region": {
				Type:     schema.TypeString,
				Optional: true,
				ForceNew: true,
				Removed:  "region has been removed as it was never used. For internal load balancing, use google_compute_region_backend_service",
			},

			"security_policy": {
				Type:             schema.TypeString,
				Optional:         true,
				DiffSuppressFunc: compareSelfLinkOrResourceName,
			},

			"self_link": {
				Type:     schema.TypeString,
				Computed: true,
			},

			"session_affinity": {
				Type:     schema.TypeString,
				Optional: true,
				Computed: true,
			},

<<<<<<< HEAD
			"affinity_cookie_ttl_sec": &schema.Schema{
				Type:     schema.TypeInt,
				Optional: true,
			},

			"timeout_sec": &schema.Schema{
=======
			"timeout_sec": {
>>>>>>> 0aa62771
				Type:     schema.TypeInt,
				Optional: true,
				Computed: true,
			},

			"connection_draining_timeout_sec": {
				Type:     schema.TypeInt,
				Optional: true,
				Default:  300,
			},
		},
	}
}

func resourceComputeBackendServiceCreate(d *schema.ResourceData, meta interface{}) error {
	config := meta.(*Config)

	service, err := expandBackendService(d)
	if err != nil {
		return err
	}

	project, err := getProject(d, config)
	if err != nil {
		return err
	}

	log.Printf("[DEBUG] Creating new Backend Service: %#v", service)
	op, err := config.clientComputeBeta.BackendServices.Insert(
		project, service).Do()
	if err != nil {
		return fmt.Errorf("Error creating backend service: %s", err)
	}

	log.Printf("[DEBUG] Waiting for new backend service, operation: %#v", op)

	// Store the ID now
	d.SetId(service.Name)

	// Wait for the operation to complete
	waitErr := computeSharedOperationWait(config.clientCompute, op, project, "Creating Backend Service")
	if waitErr != nil {
		// The resource didn't actually create
		d.SetId("")
		return waitErr
	}

	if v, ok := d.GetOk("security_policy"); ok {
		pol, err := ParseSecurityPolicyFieldValue(v.(string), d, config)
		op, err := config.clientComputeBeta.BackendServices.SetSecurityPolicy(
			project, service.Name, &computeBeta.SecurityPolicyReference{
				SecurityPolicy: pol.RelativeLink(),
			}).Do()
		if err != nil {
			return errwrap.Wrapf("Error setting Backend Service security policy: {{err}}", err)
		}
		waitErr := computeSharedOperationWait(config.clientCompute, op, project, "Adding Backend Service Security Policy")
		if waitErr != nil {
			return waitErr
		}
	}

	return resourceComputeBackendServiceRead(d, meta)
}

func resourceComputeBackendServiceRead(d *schema.ResourceData, meta interface{}) error {
	config := meta.(*Config)

	project, err := getProject(d, config)
	if err != nil {
		return err
	}

	service, err := config.clientComputeBeta.BackendServices.Get(project, d.Id()).Do()
	if err != nil {
		return handleNotFoundError(err, d, fmt.Sprintf("Backend Service %q", d.Get("name").(string)))
	}

	d.Set("name", service.Name)
	d.Set("description", service.Description)
	d.Set("enable_cdn", service.EnableCDN)
	d.Set("port_name", service.PortName)
	d.Set("protocol", service.Protocol)
	d.Set("session_affinity", service.SessionAffinity)
	d.Set("affinity_cookie_ttl_sec", service.AffinityCookieTtlSec)
	d.Set("timeout_sec", service.TimeoutSec)
	d.Set("fingerprint", service.Fingerprint)
	d.Set("self_link", ConvertSelfLinkToV1(service.SelfLink))
	d.Set("backend", flattenBackends(service.Backends))
	d.Set("connection_draining_timeout_sec", service.ConnectionDraining.DrainingTimeoutSec)
	d.Set("iap", flattenIap(service.Iap))
	d.Set("project", project)
	d.Set("health_checks", service.HealthChecks)
	if err := d.Set("cdn_policy", flattenCdnPolicy(service.CdnPolicy)); err != nil {
		return err
	}
	d.Set("security_policy", service.SecurityPolicy)

	d.Set("custom_request_headers", nil)
	return nil
}

func resourceComputeBackendServiceUpdate(d *schema.ResourceData, meta interface{}) error {
	config := meta.(*Config)

	service, err := expandBackendService(d)
	if err != nil {
		return err
	}
	service.Fingerprint = d.Get("fingerprint").(string)

	project, err := getProject(d, config)
	if err != nil {
		return err
	}

	log.Printf("[DEBUG] Updating existing Backend Service %q: %#v", d.Id(), service)
	op, err := config.clientComputeBeta.BackendServices.Update(
		project, d.Id(), service).Do()
	if err != nil {
		return fmt.Errorf("Error updating backend service: %s", err)
	}

	err = computeSharedOperationWait(config.clientCompute, op, project, "Updating Backend Service")
	if err != nil {
		return err
	}

	if d.HasChange("security_policy") {
		pol, err := ParseSecurityPolicyFieldValue(d.Get("security_policy").(string), d, config)
		if err != nil {
			return err
		}
		op, err := config.clientComputeBeta.BackendServices.SetSecurityPolicy(
			project, service.Name, &computeBeta.SecurityPolicyReference{
				SecurityPolicy: pol.RelativeLink(),
			}).Do()
		if err != nil {
			return err
		}
		waitErr := computeSharedOperationWait(config.clientCompute, op, project, "Adding Backend Service Security Policy")
		if waitErr != nil {
			return waitErr
		}
	}

	return resourceComputeBackendServiceRead(d, meta)
}

func resourceComputeBackendServiceDelete(d *schema.ResourceData, meta interface{}) error {
	config := meta.(*Config)

	project, err := getProject(d, config)
	if err != nil {
		return err
	}

	log.Printf("[DEBUG] Deleting backend service %s", d.Id())
	op, err := config.clientCompute.BackendServices.Delete(
		project, d.Id()).Do()
	if err != nil {
		return fmt.Errorf("Error deleting backend service: %s", err)
	}

	err = computeOperationWait(config.clientCompute, op, project, "Deleting Backend Service")
	if err != nil {
		return err
	}

	d.SetId("")
	return nil
}

func expandIap(configured []interface{}) *computeBeta.BackendServiceIAP {
	if len(configured) == 0 || configured[0] == nil {
		return nil
	}

	data := configured[0].(map[string]interface{})
	return &computeBeta.BackendServiceIAP{
		Enabled:            true,
		Oauth2ClientId:     data["oauth2_client_id"].(string),
		Oauth2ClientSecret: data["oauth2_client_secret"].(string),
		ForceSendFields:    []string{"Enabled", "Oauth2ClientId", "Oauth2ClientSecret"},
	}
}

func flattenIap(iap *computeBeta.BackendServiceIAP) []map[string]interface{} {
	result := make([]map[string]interface{}, 0, 1)
	if iap == nil || !iap.Enabled {
		return result
	}

	result = append(result, map[string]interface{}{
		"oauth2_client_id":     iap.Oauth2ClientId,
		"oauth2_client_secret": iap.Oauth2ClientSecretSha256,
	})

	return result
}

func expandBackends(configured []interface{}) ([]*computeBeta.Backend, error) {
	backends := make([]*computeBeta.Backend, 0, len(configured))

	for _, raw := range configured {
		data := raw.(map[string]interface{})

		g, ok := data["group"]
		if !ok {
			return nil, errors.New("google_compute_backend_service.backend.group must be set")
		}

		b := computeBeta.Backend{
			Group: g.(string),
		}

		if v, ok := data["balancing_mode"]; ok {
			b.BalancingMode = v.(string)
		}
		if v, ok := data["capacity_scaler"]; ok {
			b.CapacityScaler = v.(float64)
			b.ForceSendFields = append(b.ForceSendFields, "CapacityScaler")
		}
		if v, ok := data["description"]; ok {
			b.Description = v.(string)
		}
		if v, ok := data["max_rate"]; ok {
			b.MaxRate = int64(v.(int))
			if b.MaxRate == 0 {
				b.NullFields = append(b.NullFields, "MaxRate")
			}
		}
		if v, ok := data["max_rate_per_instance"]; ok {
			b.MaxRatePerInstance = v.(float64)
			if b.MaxRatePerInstance == 0 {
				b.NullFields = append(b.NullFields, "MaxRatePerInstance")
			}
		}
		if v, ok := data["max_connections"]; ok {
			b.MaxConnections = int64(v.(int))
			if b.MaxConnections == 0 {
				b.NullFields = append(b.NullFields, "MaxConnections")
			}
		}
		if v, ok := data["max_connections_per_instance"]; ok {
			b.MaxConnectionsPerInstance = int64(v.(int))
			if b.MaxConnectionsPerInstance == 0 {
				b.NullFields = append(b.NullFields, "MaxConnectionsPerInstance")
			}
		}
		if v, ok := data["max_utilization"]; ok {
			b.MaxUtilization = v.(float64)
			b.ForceSendFields = append(b.ForceSendFields, "MaxUtilization")
		}

		backends = append(backends, &b)
	}

	return backends, nil
}

func flattenBackends(backends []*computeBeta.Backend) []map[string]interface{} {
	result := make([]map[string]interface{}, 0, len(backends))

	for _, b := range backends {
		data := make(map[string]interface{})

		data["balancing_mode"] = b.BalancingMode
		data["capacity_scaler"] = b.CapacityScaler
		data["description"] = b.Description
		data["group"] = b.Group
		data["max_rate"] = b.MaxRate
		data["max_rate_per_instance"] = b.MaxRatePerInstance
		data["max_connections"] = b.MaxConnections
		data["max_connections_per_instance"] = b.MaxConnectionsPerInstance
		data["max_utilization"] = b.MaxUtilization
		result = append(result, data)
	}

	return result
}

func expandBackendService(d *schema.ResourceData) (*computeBeta.BackendService, error) {
	hc := d.Get("health_checks").(*schema.Set).List()
	healthChecks := make([]string, 0, len(hc))
	for _, v := range hc {
		healthChecks = append(healthChecks, v.(string))
	}

	// The IAP service is enabled and disabled by adding or removing
	// the IAP configuration block (and providing the client id
	// and secret). We are force sending the three required API fields
	// to enable/disable IAP at all times here, and relying on Golang's
	// type defaults to enable or disable IAP in the existence or absence
	// of the block, instead of checking if the block exists, zeroing out
	// fields, etc.
	service := &computeBeta.BackendService{
		Name:         d.Get("name").(string),
		HealthChecks: healthChecks,
		Iap: &computeBeta.BackendServiceIAP{
			ForceSendFields: []string{"Enabled", "Oauth2ClientId", "Oauth2ClientSecret"},
		},
		CdnPolicy: &computeBeta.BackendServiceCdnPolicy{
			CacheKeyPolicy: &computeBeta.CacheKeyPolicy{
				ForceSendFields: []string{"IncludeProtocol", "IncludeHost", "IncludeQueryString", "QueryStringWhitelist", "QueryStringBlacklist"},
			},
		},
	}

	if v, ok := d.GetOk("iap"); ok {
		service.Iap = expandIap(v.([]interface{}))
	}

	var err error
	if v, ok := d.GetOk("backend"); ok {
		service.Backends, err = expandBackends(v.(*schema.Set).List())
		if err != nil {
			return nil, err
		}
	}

	if v, ok := d.GetOk("description"); ok {
		service.Description = v.(string)
	}

	if v, ok := d.GetOk("port_name"); ok {
		service.PortName = v.(string)
	}

	if v, ok := d.GetOk("protocol"); ok {
		service.Protocol = v.(string)
	}

	if v, ok := d.GetOk("session_affinity"); ok {
		service.SessionAffinity = v.(string)
	}

	if v, ok := d.GetOk("affinity_cookie_ttl_sec"); ok {
		service.AffinityCookieTtlSec = int64(v.(int))
	}

	if v, ok := d.GetOk("timeout_sec"); ok {
		service.TimeoutSec = int64(v.(int))
	}

	if v, ok := d.GetOk("enable_cdn"); ok {
		service.EnableCDN = v.(bool)
	}

	connectionDrainingTimeoutSec := d.Get("connection_draining_timeout_sec")
	connectionDraining := &computeBeta.ConnectionDraining{
		DrainingTimeoutSec: int64(connectionDrainingTimeoutSec.(int)),
	}

	service.ConnectionDraining = connectionDraining

	if v, ok := d.GetOk("cdn_policy"); ok {
		c := expandCdnPolicy(v.([]interface{}))
		if c != nil {
			service.CdnPolicy = c
		}
	}

	return service, nil
}

func expandCdnPolicy(configured []interface{}) *computeBeta.BackendServiceCdnPolicy {
	if len(configured) == 0 || configured[0] == nil {
		return nil
	}

	data := configured[0].(map[string]interface{})
	ckp := data["cache_key_policy"].([]interface{})
	if len(ckp) == 0 {
		return nil
	}
	ckpData := ckp[0].(map[string]interface{})

	return &computeBeta.BackendServiceCdnPolicy{
		CacheKeyPolicy: &computeBeta.CacheKeyPolicy{
			IncludeHost:          ckpData["include_host"].(bool),
			IncludeProtocol:      ckpData["include_protocol"].(bool),
			IncludeQueryString:   ckpData["include_query_string"].(bool),
			QueryStringBlacklist: convertStringSet(ckpData["query_string_blacklist"].(*schema.Set)),
			QueryStringWhitelist: convertStringSet(ckpData["query_string_whitelist"].(*schema.Set)),
			ForceSendFields:      []string{"IncludeProtocol", "IncludeHost", "IncludeQueryString", "QueryStringWhitelist", "QueryStringBlacklist"},
		},
	}
}

func flattenCdnPolicy(pol *computeBeta.BackendServiceCdnPolicy) []map[string]interface{} {
	result := []map[string]interface{}{}
	if pol == nil || pol.CacheKeyPolicy == nil {
		return result
	}

	return append(result, map[string]interface{}{
		"cache_key_policy": []map[string]interface{}{
			{
				"include_host":           pol.CacheKeyPolicy.IncludeHost,
				"include_protocol":       pol.CacheKeyPolicy.IncludeProtocol,
				"include_query_string":   pol.CacheKeyPolicy.IncludeQueryString,
				"query_string_blacklist": schema.NewSet(schema.HashString, convertStringArrToInterface(pol.CacheKeyPolicy.QueryStringBlacklist)),
				"query_string_whitelist": schema.NewSet(schema.HashString, convertStringArrToInterface(pol.CacheKeyPolicy.QueryStringWhitelist)),
			},
		},
	})
}<|MERGE_RESOLUTION|>--- conflicted
+++ resolved
@@ -225,16 +225,12 @@
 				Computed: true,
 			},
 
-<<<<<<< HEAD
-			"affinity_cookie_ttl_sec": &schema.Schema{
+			"affinity_cookie_ttl_sec": {
 				Type:     schema.TypeInt,
 				Optional: true,
 			},
 
-			"timeout_sec": &schema.Schema{
-=======
 			"timeout_sec": {
->>>>>>> 0aa62771
 				Type:     schema.TypeInt,
 				Optional: true,
 				Computed: true,
