--- conflicted
+++ resolved
@@ -2,11 +2,8 @@
 
 import (
 	"bytes"
-<<<<<<< HEAD
 	"crypto/sha256"
-=======
 	"errors"
->>>>>>> 26c7c62b
 	"fmt"
 	"log"
 
@@ -300,7 +297,6 @@
 	return nil
 }
 
-<<<<<<< HEAD
 func expandIap(configured []interface{}) *compute.BackendServiceIAP {
 	data := configured[0].(map[string]interface{})
 	iap := &compute.BackendServiceIAP{
@@ -326,10 +322,7 @@
 	return []map[string]interface{}{iapMap}
 }
 
-func expandBackends(configured []interface{}) []*compute.Backend {
-=======
 func expandBackends(configured []interface{}) ([]*compute.Backend, error) {
->>>>>>> 26c7c62b
 	backends := make([]*compute.Backend, 0, len(configured))
 
 	for _, raw := range configured {
@@ -395,7 +388,6 @@
 		healthChecks = append(healthChecks, v.(string))
 	}
 
-<<<<<<< HEAD
 	// The IAP service is enabled and disabled by adding or removing
 	// the IAP configuration block (and providing the client id
 	// and secret). We are force sending the three required API fields
@@ -403,10 +395,7 @@
 	// type defaults to enable or disable IAP in the existance or absense
 	// of the block, instead of checking if the block exists, zeroing out
 	// fields, etc.
-	service := compute.BackendService{
-=======
 	service := &compute.BackendService{
->>>>>>> 26c7c62b
 		Name:         d.Get("name").(string),
 		HealthChecks: healthChecks,
 		Iap: &compute.BackendServiceIAP{
