--- conflicted
+++ resolved
@@ -611,21 +611,6 @@
 		cluster.Subnetwork = subnetwork.RelativeLink()
 	}
 
-<<<<<<< HEAD
-	if v, ok := d.GetOk("addons_config"); ok {
-		cluster.AddonsConfig = expandClusterAddonsConfig(v)
-	}
-
-	if v, ok := d.GetOk("enable_kubernetes_alpha"); ok {
-		cluster.EnableKubernetesAlpha = v.(bool)
-	}
-
-	if v, ok := d.GetOk("enable_tpu"); ok {
-		cluster.EnableTpu = v.(bool)
-	}
-
-=======
->>>>>>> 41d47ec8
 	nodePoolsCount := d.Get("node_pool.#").(int)
 	if nodePoolsCount > 0 {
 		nodePools := make([]*containerBeta.NodePool, 0, nodePoolsCount)
