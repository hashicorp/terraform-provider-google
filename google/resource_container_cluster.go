--- conflicted
+++ resolved
@@ -1123,7 +1123,6 @@
 		d.SetPartial("logging_service")
 	}
 
-<<<<<<< HEAD
 	if d.HasChange("pod_security_policy_config") {
 		c := d.Get("pod_security_policy_config")
 		req := &containerBeta.UpdateClusterRequest{
@@ -1147,7 +1146,8 @@
 		log.Printf("[INFO] GKE cluster %s pod security policy config has been updated", d.Id())
 
 		d.SetPartial("pod_security_policy_config")
-=======
+	}
+
 	if d.HasChange("remove_default_node_pool") && d.Get("remove_default_node_pool").(bool) {
 		op, err := config.clientContainer.Projects.Zones.Clusters.NodePools.Delete(project, zoneName, clusterName, "default-pool").Do()
 		if err != nil {
@@ -1157,7 +1157,6 @@
 		if err != nil {
 			return errwrap.Wrapf("Error deleting default node pool: {{err}}", err)
 		}
->>>>>>> 1621932c
 	}
 
 	d.Partial(false)
