package google

import (
	"fmt"
	"net"
	"regexp"
	"strconv"
	"strings"
	"time"

	"github.com/hashicorp/terraform-plugin-sdk/helper/schema"
	"github.com/hashicorp/terraform-plugin-sdk/helper/validation"
)

const (
	// Copied from the official Google Cloud auto-generated client.
	ProjectRegex         = "(?:(?:[-a-z0-9]{1,63}\\.)*(?:[a-z](?:[-a-z0-9]{0,61}[a-z0-9])?):)?(?:[0-9]{1,19}|(?:[a-z0-9](?:[-a-z0-9]{0,61}[a-z0-9])?))"
	ProjectRegexWildCard = "(?:(?:[-a-z0-9]{1,63}\\.)*(?:[a-z](?:[-a-z0-9]{0,61}[a-z0-9])?):)?(?:[0-9]{1,19}|(?:[a-z0-9](?:[-a-z0-9]{0,61}[a-z0-9])?)|-)"
	RegionRegex          = "[a-z](?:[-a-z0-9]{0,61}[a-z0-9])?"
	SubnetworkRegex      = "[a-z](?:[-a-z0-9]{0,61}[a-z0-9])?"

	SubnetworkLinkRegex = "projects/(" + ProjectRegex + ")/regions/(" + RegionRegex + ")/subnetworks/(" + SubnetworkRegex + ")$"

	RFC1035NameTemplate = "[a-z](?:[-a-z0-9]{%d,%d}[a-z0-9])"
	CloudIoTIdRegex     = "^[a-zA-Z][-a-zA-Z0-9._+~%]{2,254}$"

	// Format of default Compute service accounts created by Google
	// ${PROJECT_ID}-compute@developer.gserviceaccount.com where PROJECT_ID is an int64 (max 20 digits)
	ComputeServiceAccountNameRegex = "[0-9]{1,20}-compute@developer.gserviceaccount.com"

	// https://cloud.google.com/iam/docs/understanding-custom-roles#naming_the_role
	IAMCustomRoleIDRegex = "^[a-zA-Z0-9_\\.]{3,64}$"
)

var (
	// Service account name must have a length between 6 and 30.
	// The first and last characters have different restrictions, than
	// the middle characters. The middle characters length must be between
	// 4 and 28 since the first and last character are excluded.
	ServiceAccountNameRegex = fmt.Sprintf(RFC1035NameTemplate, 4, 28)

	ServiceAccountLinkRegexPrefix = "projects/" + ProjectRegexWildCard + "/serviceAccounts/"
	PossibleServiceAccountNames   = []string{
		ServiceDefaultAccountNameRegex,
		ComputeServiceAccountNameRegex,
		CreatedServiceAccountNameRegex,
	}
	ServiceAccountLinkRegex = ServiceAccountLinkRegexPrefix + "(" + strings.Join(PossibleServiceAccountNames, "|") + ")"

	ServiceAccountKeyNameRegex = ServiceAccountLinkRegexPrefix + "(.+)/keys/(.+)"

	// Format of service accounts created through the API
	CreatedServiceAccountNameRegex = fmt.Sprintf(RFC1035NameTemplate, 4, 28) + "@" + ProjectNameInDNSFormRegex + "\\.iam\\.gserviceaccount\\.com$"

	// Format of service-created service account
	// examples are:
	// 		$PROJECTID@cloudbuild.gserviceaccount.com
	// 		$PROJECTID@cloudservices.gserviceaccount.com
	// 		$PROJECTID@appspot.gserviceaccount.com
	ServiceDefaultAccountNameRegex = ProjectRegex + "@[a-z]+.gserviceaccount.com$"

	ProjectNameInDNSFormRegex = "[-a-z0-9\\.]{1,63}"
	ProjectNameRegex          = "^[A-Za-z0-9-'\"\\s!]{4,30}$"

	// Valid range for Cloud Router ASN values as per RFC6996
	// https://tools.ietf.org/html/rfc6996
	Rfc6996Asn16BitMin  = 64512
	Rfc6996Asn16BitMax  = 65534
	Rfc6996Asn32BitMin  = 4200000000
	Rfc6996Asn32BitMax  = 4294967294
	GcpRouterPartnerAsn = 16550
)

var rfc1918Networks = []string{
	"10.0.0.0/8",
	"172.16.0.0/12",
	"192.168.0.0/16",
}

func validateGCPName(v interface{}, k string) (ws []string, errors []error) {
	re := `^(?:[a-z](?:[-a-z0-9]{0,61}[a-z0-9])?)$`
	return validateRegexp(re)(v, k)
}

// Ensure that the BGP ASN value of Cloud Router is a valid value as per RFC6996 or a value of 16550
func validateRFC6996Asn(v interface{}, k string) (ws []string, errors []error) {
	value := v.(int)
	if !(value >= Rfc6996Asn16BitMin && value <= Rfc6996Asn16BitMax) &&
		!(value >= Rfc6996Asn32BitMin && value <= Rfc6996Asn32BitMax) &&
		value != GcpRouterPartnerAsn {
<<<<<<< HEAD
		errors = append(errors, fmt.Errorf(`expected %q to be a RFC6996-compliant Local ASN: 
must be either in the private ASN ranges: [64512..65534], [4200000000..4294967294]; 
=======
		errors = append(errors, fmt.Errorf(`expected %q to be a RFC6996-compliant Local ASN:
must be either in the private ASN ranges: [64512..65534], [4200000000..4294967294];
>>>>>>> 3665d0f1
or be the value of [%d], got %d`, k, GcpRouterPartnerAsn, value))
	}
	return
}

func validateRegexp(re string) schema.SchemaValidateFunc {
	return func(v interface{}, k string) (ws []string, errors []error) {
		value := v.(string)
		if !regexp.MustCompile(re).MatchString(value) {
			errors = append(errors, fmt.Errorf(
				"%q (%q) doesn't match regexp %q", k, value, re))
		}

		return
	}
}

func validateRFC1918Network(min, max int) schema.SchemaValidateFunc {
	return func(i interface{}, k string) (s []string, es []error) {

		s, es = validation.CIDRNetwork(min, max)(i, k)
		if len(es) > 0 {
			return
		}

		v, _ := i.(string)
		ip, _, _ := net.ParseCIDR(v)
		for _, c := range rfc1918Networks {
			if _, ipnet, _ := net.ParseCIDR(c); ipnet.Contains(ip) {
				return
			}
		}

		es = append(es, fmt.Errorf("expected %q to be an RFC1918-compliant CIDR, got: %s", k, v))

		return
	}
}

func validateRFC3339Time(v interface{}, k string) (warnings []string, errors []error) {
	time := v.(string)
	if len(time) != 5 || time[2] != ':' {
		errors = append(errors, fmt.Errorf("%q (%q) must be in the format HH:mm (RFC3399)", k, time))
		return
	}
	if hour, err := strconv.ParseUint(time[:2], 10, 0); err != nil || hour > 23 {
		errors = append(errors, fmt.Errorf("%q (%q) does not contain a valid hour (00-23)", k, time))
		return
	}
	if min, err := strconv.ParseUint(time[3:], 10, 0); err != nil || min > 59 {
		errors = append(errors, fmt.Errorf("%q (%q) does not contain a valid minute (00-59)", k, time))
		return
	}
	return
}

func validateRFC1035Name(min, max int) schema.SchemaValidateFunc {
	if min < 2 || max < min {
		return func(i interface{}, k string) (s []string, errors []error) {
			if min < 2 {
				errors = append(errors, fmt.Errorf("min must be at least 2. Got: %d", min))
			}
			if max < min {
				errors = append(errors, fmt.Errorf("max must greater than min. Got [%d, %d]", min, max))
			}
			return
		}
	}

	return validateRegexp(fmt.Sprintf("^"+RFC1035NameTemplate+"$", min-2, max-2))
}

func validateIpCidrRange(v interface{}, k string) (warnings []string, errors []error) {
	_, _, err := net.ParseCIDR(v.(string))
	if err != nil {
		errors = append(errors, fmt.Errorf("%q is not a valid IP CIDR range: %s", k, err))
	}
	return
}

func validateIAMCustomRoleID(v interface{}, k string) (warnings []string, errors []error) {
	value := v.(string)
	if !regexp.MustCompile(IAMCustomRoleIDRegex).MatchString(value) {
		errors = append(errors, fmt.Errorf(
			"%q (%q) doesn't match regexp %q", k, value, IAMCustomRoleIDRegex))
	}
	return
}

func orEmpty(f schema.SchemaValidateFunc) schema.SchemaValidateFunc {
	return func(i interface{}, k string) ([]string, []error) {
		v, ok := i.(string)
		if ok && v == "" {
			return nil, nil
		}
		return f(i, k)
	}
}

func validateProjectID() schema.SchemaValidateFunc {
	return func(v interface{}, k string) (ws []string, errors []error) {
		value := v.(string)

		if !regexp.MustCompile("^" + ProjectRegex + "$").MatchString(value) {
			errors = append(errors, fmt.Errorf(
				"%q project_id must be 6 to 30 with lowercase letters, digits, hyphens and start with a letter. Trailing hyphens are prohibited.", value))
		}
		return
	}
}

func validateProjectName() schema.SchemaValidateFunc {
	return func(v interface{}, k string) (ws []string, errors []error) {
		value := v.(string)

		if !regexp.MustCompile(ProjectNameRegex).MatchString(value) {
			errors = append(errors, fmt.Errorf(
				"%q name must be 4 to 30 characters with lowercase and uppercase letters, numbers, hyphen, single-quote, double-quote, space, and exclamation point.", value))
		}
		return
	}
}

func validateDuration() schema.SchemaValidateFunc {
	return func(i interface{}, k string) (s []string, es []error) {
		v, ok := i.(string)
		if !ok {
			es = append(es, fmt.Errorf("expected type of %s to be string", k))
			return
		}

		if _, err := time.ParseDuration(v); err != nil {
			es = append(es, fmt.Errorf("expected %s to be a duration, but parsing gave an error: %s", k, err.Error()))
			return
		}

		return
	}
}

func validateNonNegativeDuration() schema.SchemaValidateFunc {
	return func(i interface{}, k string) (s []string, es []error) {
		v, ok := i.(string)
		if !ok {
			es = append(es, fmt.Errorf("expected type of %s to be string", k))
			return
		}

		dur, err := time.ParseDuration(v)
		if err != nil {
			es = append(es, fmt.Errorf("expected %s to be a duration, but parsing gave an error: %s", k, err.Error()))
			return
		}

		if dur < 0 {
			es = append(es, fmt.Errorf("duration %v must be a non-negative duration", dur))
			return
		}

		return
	}
}

func validateIpAddress(i interface{}, val string) ([]string, []error) {
	ip := net.ParseIP(i.(string))
	if ip == nil {
		return nil, []error{fmt.Errorf("could not parse %q to IP address", val)}
	}
	return nil, nil
}

// StringNotInSlice returns a SchemaValidateFunc which tests if the provided value
// is of type string and that it matches none of the element in the invalid slice.
// if ignorecase is true, case is ignored.
func StringNotInSlice(invalid []string, ignoreCase bool) schema.SchemaValidateFunc {
	return func(i interface{}, k string) (s []string, es []error) {
		v, ok := i.(string)
		if !ok {
			es = append(es, fmt.Errorf("expected type of %s to be string", k))
			return
		}

		for _, str := range invalid {
			if v == str || (ignoreCase && strings.ToLower(v) == strings.ToLower(str)) {
				es = append(es, fmt.Errorf("expected %s to not match any of %v, got %s", k, invalid, v))
				return
			}
		}

		return
	}
}

// Ensure that hourly timestamp strings "HH:MM" have the minutes zeroed out for hourly only inputs
func validateHourlyOnly(val interface{}, key string) (warns []string, errs []error) {
	v := val.(string)
	parts := strings.Split(v, ":")
	if len(parts) != 2 {
		errs = append(errs, fmt.Errorf("%q must be in the format HH:00, got: %s", key, v))
		return
	}
	if parts[1] != "00" {
		errs = append(errs, fmt.Errorf("%q does not allow minutes, it must be in the format HH:00, got: %s", key, v))
	}
	i, err := strconv.Atoi(parts[0])
	if err != nil {
		errs = append(errs, fmt.Errorf("%q cannot be parsed, it must be in the format HH:00, got: %s", key, v))
	} else if i < 0 || i > 23 {
		errs = append(errs, fmt.Errorf("%q does not specify a valid hour, it must be in the format HH:00 where HH : [00-23], got: %s", key, v))
	}
	return
}<|MERGE_RESOLUTION|>--- conflicted
+++ resolved
@@ -88,13 +88,8 @@
 	if !(value >= Rfc6996Asn16BitMin && value <= Rfc6996Asn16BitMax) &&
 		!(value >= Rfc6996Asn32BitMin && value <= Rfc6996Asn32BitMax) &&
 		value != GcpRouterPartnerAsn {
-<<<<<<< HEAD
-		errors = append(errors, fmt.Errorf(`expected %q to be a RFC6996-compliant Local ASN: 
-must be either in the private ASN ranges: [64512..65534], [4200000000..4294967294]; 
-=======
 		errors = append(errors, fmt.Errorf(`expected %q to be a RFC6996-compliant Local ASN:
 must be either in the private ASN ranges: [64512..65534], [4200000000..4294967294];
->>>>>>> 3665d0f1
 or be the value of [%d], got %d`, k, GcpRouterPartnerAsn, value))
 	}
 	return
