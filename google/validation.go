package google

import (
	"fmt"
	"github.com/hashicorp/terraform/helper/schema"
	"github.com/hashicorp/terraform/helper/validation"
	"net"
	"regexp"
	"strconv"
	"strings"
)

const (
	// Copied from the official Google Cloud auto-generated client.
	ProjectRegex    = "(?:(?:[-a-z0-9]{1,63}\\.)*(?:[a-z](?:[-a-z0-9]{0,61}[a-z0-9])?):)?(?:[0-9]{1,19}|(?:[a-z0-9](?:[-a-z0-9]{0,61}[a-z0-9])?))"
	RegionRegex     = "[a-z](?:[-a-z0-9]{0,61}[a-z0-9])?"
	SubnetworkRegex = "[a-z](?:[-a-z0-9]{0,61}[a-z0-9])?"

	SubnetworkLinkRegex = "projects/(" + ProjectRegex + ")/regions/(" + RegionRegex + ")/subnetworks/(" + SubnetworkRegex + ")$"

	RFC1035NameTemplate = "[a-z](?:[-a-z0-9]{%d,%d}[a-z0-9])"
	CloudIoTIdRegex     = "^[a-zA-Z][-a-zA-Z0-9._+~%]{2,254}$"
)

var (
	// Service account name must have a length between 6 and 30.
	// The first and last characters have different restrictions, than
	// the middle characters. The middle characters length must be between
	// 4 and 28 since the first and last character are excluded.
	ServiceAccountNameRegex = fmt.Sprintf(RFC1035NameTemplate, 4, 28)

	ServiceAccountLinkRegex = "projects/" + ProjectRegex + "/serviceAccounts/" + ServiceAccountNameRegex + "@" + ProjectRegex + "\\.iam\\.gserviceaccount\\.com$"
)

var rfc1918Networks = []string{
	"10.0.0.0/8",
	"172.16.0.0/12",
	"192.168.0.0/16",
}

func validateGCPName(v interface{}, k string) (ws []string, errors []error) {
	re := `^(?:[a-z](?:[-a-z0-9]{0,61}[a-z0-9])?)$`
	return validateRegexp(re)(v, k)
}

func validateRegexp(re string) schema.SchemaValidateFunc {
	return func(v interface{}, k string) (ws []string, errors []error) {
		value := v.(string)
		if !regexp.MustCompile(re).MatchString(value) {
			errors = append(errors, fmt.Errorf(
				"%q (%q) doesn't match regexp %q", k, value, re))
		}

		return
	}
}

func validateRFC1918Network(min, max int) schema.SchemaValidateFunc {
	return func(i interface{}, k string) (s []string, es []error) {

		s, es = validation.CIDRNetwork(min, max)(i, k)
		if len(es) > 0 {
			return
		}

		v, _ := i.(string)
		ip, _, _ := net.ParseCIDR(v)
		for _, c := range rfc1918Networks {
			if _, ipnet, _ := net.ParseCIDR(c); ipnet.Contains(ip) {
				return
			}
		}

		es = append(es, fmt.Errorf("expected %q to be an RFC1918-compliant CIDR, got: %s", k, v))

		return
	}
}

func validateRFC3339Time(v interface{}, k string) (warnings []string, errors []error) {
	time := v.(string)
	if len(time) != 5 || time[2] != ':' {
		errors = append(errors, fmt.Errorf("%q (%q) must be in the format HH:mm (RFC3399)", k, time))
		return
	}
	if hour, err := strconv.ParseUint(time[:2], 10, 0); err != nil || hour > 23 {
		errors = append(errors, fmt.Errorf("%q (%q) does not contain a valid hour (00-23)", k, time))
		return
	}
	if min, err := strconv.ParseUint(time[3:], 10, 0); err != nil || min > 59 {
		errors = append(errors, fmt.Errorf("%q (%q) does not contain a valid minute (00-59)", k, time))
		return
	}
	return
}

func validateRFC1035Name(min, max int) schema.SchemaValidateFunc {
	if min < 2 || max < min {
		return func(i interface{}, k string) (s []string, errors []error) {
			if min < 2 {
				errors = append(errors, fmt.Errorf("min must be at least 2. Got: %d", min))
			}
			if max < min {
				errors = append(errors, fmt.Errorf("max must greater than min. Got [%d, %d]", min, max))
			}
			return
		}
	}

	return validateRegexp(fmt.Sprintf("^"+RFC1035NameTemplate+"$", min-2, max-2))
}

<<<<<<< HEAD
func validateCloudIoTID(v interface{}, k string) (warnings []string, errors []error) {
	value := v.(string)
	if strings.HasPrefix(value, "goog") {
		errors = append(errors, fmt.Errorf(
			"%q (%q) can not start with \"goog\"", k, value))
	}
	if !regexp.MustCompile(CloudIoTIdRegex).MatchString(value) {
		errors = append(errors, fmt.Errorf(
			"%q (%q) doesn't match regexp %q", k, value, CloudIoTIdRegex))
=======
func validateIpCidrRange(v interface{}, k string) (warnings []string, errors []error) {
	_, _, err := net.ParseCIDR(v.(string))
	if err != nil {
		errors = append(errors, fmt.Errorf("%q is not a valid IP CIDR range: %s", k, err))
>>>>>>> 535fc64a
	}
	return
}<|MERGE_RESOLUTION|>--- conflicted
+++ resolved
@@ -110,7 +110,14 @@
 	return validateRegexp(fmt.Sprintf("^"+RFC1035NameTemplate+"$", min-2, max-2))
 }
 
-<<<<<<< HEAD
+func validateIpCidrRange(v interface{}, k string) (warnings []string, errors []error) {
+	_, _, err := net.ParseCIDR(v.(string))
+	if err != nil {
+		errors = append(errors, fmt.Errorf("%q is not a valid IP CIDR range: %s", k, err))
+	}
+	return
+}
+
 func validateCloudIoTID(v interface{}, k string) (warnings []string, errors []error) {
 	value := v.(string)
 	if strings.HasPrefix(value, "goog") {
@@ -120,12 +127,6 @@
 	if !regexp.MustCompile(CloudIoTIdRegex).MatchString(value) {
 		errors = append(errors, fmt.Errorf(
 			"%q (%q) doesn't match regexp %q", k, value, CloudIoTIdRegex))
-=======
-func validateIpCidrRange(v interface{}, k string) (warnings []string, errors []error) {
-	_, _, err := net.ParseCIDR(v.(string))
-	if err != nil {
-		errors = append(errors, fmt.Errorf("%q is not a valid IP CIDR range: %s", k, err))
->>>>>>> 535fc64a
 	}
 	return
 }