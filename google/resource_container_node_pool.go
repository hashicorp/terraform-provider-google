package google

import (
	"fmt"
	"log"
	"strings"

	"github.com/hashicorp/terraform/helper/resource"
	"github.com/hashicorp/terraform/helper/schema"
	"google.golang.org/api/container/v1"
)

func resourceContainerNodePool() *schema.Resource {
	return &schema.Resource{
		Create: resourceContainerNodePoolCreate,
		Read:   resourceContainerNodePoolRead,
		Update: resourceContainerNodePoolUpdate,
		Delete: resourceContainerNodePoolDelete,
		Exists: resourceContainerNodePoolExists,

<<<<<<< HEAD
=======
		SchemaVersion: 1,
		MigrateState:  resourceContainerNodePoolMigrateState,

>>>>>>> 23e445d1
		Importer: &schema.ResourceImporter{
			State: resourceContainerNodePoolStateImporter,
		},

		Schema: map[string]*schema.Schema{
			"project": &schema.Schema{
				Type:     schema.TypeString,
				Optional: true,
				ForceNew: true,
			},

			"name": &schema.Schema{
				Type:          schema.TypeString,
				Optional:      true,
				Computed:      true,
				ConflictsWith: []string{"name_prefix"},
				ForceNew:      true,
			},

			"name_prefix": &schema.Schema{
				Type:     schema.TypeString,
				Optional: true,
				ForceNew: true,
			},

			"zone": &schema.Schema{
				Type:     schema.TypeString,
				Required: true,
				ForceNew: true,
			},

			"cluster": &schema.Schema{
				Type:     schema.TypeString,
				Required: true,
				ForceNew: true,
			},

			"initial_node_count": &schema.Schema{
				Type:     schema.TypeInt,
				Required: true,
				ForceNew: true,
			},

			"node_config": schemaNodeConfig,

			"autoscaling": &schema.Schema{
				Type:     schema.TypeList,
				Optional: true,
				MaxItems: 1,
				Elem: &schema.Resource{
					Schema: map[string]*schema.Schema{
						"min_node_count": &schema.Schema{
							Type:     schema.TypeInt,
							Required: true,
							ValidateFunc: func(v interface{}, k string) (ws []string, errors []error) {
								value := v.(int)

								if value < 1 {
									errors = append(errors, fmt.Errorf("%q must be >=1", k))
								}
								return
							},
						},

						"max_node_count": &schema.Schema{
							Type:     schema.TypeInt,
							Required: true,
							ValidateFunc: func(v interface{}, k string) (ws []string, errors []error) {
								value := v.(int)

								if value < 1 {
									errors = append(errors, fmt.Errorf("%q must be >=1", k))
								}
								return
							},
						},
					},
				},
			},
		},
	}
}

func resourceContainerNodePoolCreate(d *schema.ResourceData, meta interface{}) error {
	config := meta.(*Config)

	project, err := getProject(d, config)
	if err != nil {
		return err
	}

	zone := d.Get("zone").(string)
	cluster := d.Get("cluster").(string)
	nodeCount := d.Get("initial_node_count").(int)

	var name string
	if v, ok := d.GetOk("name"); ok {
		name = v.(string)
	} else if v, ok := d.GetOk("name_prefix"); ok {
		name = resource.PrefixedUniqueId(v.(string))
	} else {
		name = resource.UniqueId()
	}

	nodePool := &container.NodePool{
		Name:             name,
		InitialNodeCount: int64(nodeCount),
	}

	if v, ok := d.GetOk("node_config"); ok {
		nodeConfigs := v.([]interface{})
		nodeConfig := nodeConfigs[0].(map[string]interface{})

		nodePool.Config = &container.NodeConfig{}

		if v, ok = nodeConfig["machine_type"]; ok {
			nodePool.Config.MachineType = v.(string)
		}

		if v, ok = nodeConfig["disk_size_gb"]; ok {
			nodePool.Config.DiskSizeGb = int64(v.(int))
		}

		if v, ok = nodeConfig["local_ssd_count"]; ok {
			nodePool.Config.LocalSsdCount = int64(v.(int))
		}

		if v, ok := nodeConfig["oauth_scopes"]; ok {
			scopesList := v.([]interface{})
			scopes := []string{}
			for _, v := range scopesList {
				scopes = append(scopes, canonicalizeServiceScope(v.(string)))
			}

			nodePool.Config.OauthScopes = scopes
		}

		if v, ok = nodeConfig["service_account"]; ok {
			nodePool.Config.ServiceAccount = v.(string)
		}

		if v, ok = nodeConfig["metadata"]; ok {
			m := make(map[string]string)
			for k, val := range v.(map[string]interface{}) {
				m[k] = val.(string)
			}
			nodePool.Config.Metadata = m
		}

		if v, ok = nodeConfig["image_type"]; ok {
			nodePool.Config.ImageType = v.(string)
		}

		if v, ok = nodeConfig["labels"]; ok {
			m := make(map[string]string)
			for k, val := range v.(map[string]interface{}) {
				m[k] = val.(string)
			}
			nodePool.Config.Labels = m
		}

		if v, ok := nodeConfig["tags"]; ok {
			tagsList := v.([]interface{})
			tags := []string{}
			for _, v := range tagsList {
				tags = append(tags, v.(string))
			}
			nodePool.Config.Tags = tags
		}
	}

	if v, ok := d.GetOk("autoscaling"); ok {
		autoscaling := v.([]interface{})[0].(map[string]interface{})
		nodePool.Autoscaling = &container.NodePoolAutoscaling{
			Enabled:      true,
			MinNodeCount: int64(autoscaling["min_node_count"].(int)),
			MaxNodeCount: int64(autoscaling["max_node_count"].(int)),
		}
	}

	req := &container.CreateNodePoolRequest{
		NodePool: nodePool,
	}

	op, err := config.clientContainer.Projects.Zones.Clusters.NodePools.Create(project, zone, cluster, req).Do()

	if err != nil {
		return fmt.Errorf("Error creating NodePool: %s", err)
	}

	waitErr := containerOperationWait(config, op, project, zone, "creating GKE NodePool", 10, 3)
	if waitErr != nil {
		// The resource didn't actually create
		d.SetId("")
		return waitErr
	}

	log.Printf("[INFO] GKE NodePool %s has been created", name)

	d.SetId(fmt.Sprintf("%s/%s/%s", zone, cluster, name))

	return resourceContainerNodePoolRead(d, meta)
}

func resourceContainerNodePoolRead(d *schema.ResourceData, meta interface{}) error {
	config := meta.(*Config)

	project, err := getProject(d, config)
	if err != nil {
		return err
	}

	zone := d.Get("zone").(string)
	name := d.Get("name").(string)
	cluster := d.Get("cluster").(string)

	nodePool, err := config.clientContainer.Projects.Zones.Clusters.NodePools.Get(
		project, zone, cluster, name).Do()
	if err != nil {
		return fmt.Errorf("Error reading NodePool: %s", err)
	}

	d.Set("name", nodePool.Name)
	d.Set("initial_node_count", nodePool.InitialNodeCount)
	d.Set("node_config", flattenClusterNodeConfig(nodePool.Config))

	autoscaling := []map[string]interface{}{}
	if nodePool.Autoscaling != nil && nodePool.Autoscaling.Enabled {
		autoscaling = []map[string]interface{}{
			map[string]interface{}{
				"min_node_count": nodePool.Autoscaling.MinNodeCount,
				"max_node_count": nodePool.Autoscaling.MaxNodeCount,
			},
		}
	}
	d.Set("autoscaling", autoscaling)

	return nil
}

func resourceContainerNodePoolUpdate(d *schema.ResourceData, meta interface{}) error {
	config := meta.(*Config)

	project, err := getProject(d, config)
	if err != nil {
		return err
	}

	zone := d.Get("zone").(string)
	name := d.Get("name").(string)
	cluster := d.Get("cluster").(string)

	if d.HasChange("autoscaling") {
		update := &container.ClusterUpdate{
			DesiredNodePoolId: name,
		}
		if v, ok := d.GetOk("autoscaling"); ok {
			autoscaling := v.([]interface{})[0].(map[string]interface{})
			update.DesiredNodePoolAutoscaling = &container.NodePoolAutoscaling{
				Enabled:      true,
				MinNodeCount: int64(autoscaling["min_node_count"].(int)),
				MaxNodeCount: int64(autoscaling["max_node_count"].(int)),
			}
		} else {
			update.DesiredNodePoolAutoscaling = &container.NodePoolAutoscaling{
				Enabled: false,
			}
		}

		req := &container.UpdateClusterRequest{
			Update: update,
		}
		op, err := config.clientContainer.Projects.Zones.Clusters.Update(
			project, zone, cluster, req).Do()
		if err != nil {
			return err
		}

		// Wait until it's updated
		waitErr := containerOperationWait(config, op, project, zone, "updating GKE node pool", 10, 2)
		if waitErr != nil {
			return waitErr
		}

		log.Printf("[INFO] Updated autoscaling in Node Pool %s", d.Id())
	}

	return resourceContainerNodePoolRead(d, meta)
}

func resourceContainerNodePoolDelete(d *schema.ResourceData, meta interface{}) error {
	config := meta.(*Config)

	project, err := getProject(d, config)
	if err != nil {
		return err
	}

	zone := d.Get("zone").(string)
	name := d.Get("name").(string)
	cluster := d.Get("cluster").(string)

	op, err := config.clientContainer.Projects.Zones.Clusters.NodePools.Delete(
		project, zone, cluster, name).Do()
	if err != nil {
		return fmt.Errorf("Error deleting NodePool: %s", err)
	}

	// Wait until it's deleted
	waitErr := containerOperationWait(config, op, project, zone, "deleting GKE NodePool", 10, 2)
	if waitErr != nil {
		return waitErr
	}

	log.Printf("[INFO] GKE NodePool %s has been deleted", d.Id())

	d.SetId("")

	return nil
}

func resourceContainerNodePoolExists(d *schema.ResourceData, meta interface{}) (bool, error) {
	config := meta.(*Config)

	project, err := getProject(d, config)
	if err != nil {
		return false, err
	}

	zone := d.Get("zone").(string)
	name := d.Get("name").(string)
	cluster := d.Get("cluster").(string)

	_, err = config.clientContainer.Projects.Zones.Clusters.NodePools.Get(
		project, zone, cluster, name).Do()
	if err != nil {
		if err = handleNotFoundError(err, d, fmt.Sprintf("Container NodePool %s", d.Get("name").(string))); err == nil {
			return false, nil
		}
		// There was some other error in reading the resource
		return true, err
	}
	return true, nil
}

func resourceContainerNodePoolStateImporter(d *schema.ResourceData, meta interface{}) ([]*schema.ResourceData, error) {
	parts := strings.Split(d.Id(), "/")
	if len(parts) != 3 {
		return nil, fmt.Errorf("Invalid container cluster specifier. Expecting {zone}/{cluster}/{name}")
	}

	d.Set("zone", parts[0])
	d.Set("cluster", parts[1])
	d.Set("name", parts[2])

	return []*schema.ResourceData{d}, nil
}<|MERGE_RESOLUTION|>--- conflicted
+++ resolved
@@ -18,12 +18,9 @@
 		Delete: resourceContainerNodePoolDelete,
 		Exists: resourceContainerNodePoolExists,
 
-<<<<<<< HEAD
-=======
 		SchemaVersion: 1,
 		MigrateState:  resourceContainerNodePoolMigrateState,
 
->>>>>>> 23e445d1
 		Importer: &schema.ResourceImporter{
 			State: resourceContainerNodePoolStateImporter,
 		},
