--- conflicted
+++ resolved
@@ -906,20 +906,27 @@
 				),
 			},
 			{
-<<<<<<< HEAD
+				ResourceName:        "google_container_cluster.with_pod_security_policy",
+				ImportStateIdPrefix: "us-central1-a/",
+				ImportState:         true,
+				ImportStateVerify:   true,
+				// Import always uses the v1 API, so beta features don't get imported.
+				ImportStateVerifyIgnore: []string{"pod_security_policy_config.#", "pod_security_policy_config.0.enabled"},
+			},
+			{
 				Config: testAccContainerCluster_withPodSecurityPolicy(clusterName, false),
 				Check: resource.ComposeTestCheckFunc(
 					testAccCheckContainerCluster(
 						"google_container_cluster.with_pod_security_policy"),
 				),
-=======
+			},
+			{
 				ResourceName:        "google_container_cluster.with_pod_security_policy",
 				ImportStateIdPrefix: "us-central1-a/",
 				ImportState:         true,
 				ImportStateVerify:   true,
 				// Import always uses the v1 API, so beta features don't get imported.
 				ImportStateVerifyIgnore: []string{"pod_security_policy_config.#", "pod_security_policy_config.0.enabled"},
->>>>>>> 84ae26a0
 			},
 		},
 	})
