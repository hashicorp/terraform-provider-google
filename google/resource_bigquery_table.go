package google

import (
	"encoding/json"
	"fmt"
	"log"
	"strings"

	"github.com/hashicorp/terraform/helper/schema"
	"github.com/hashicorp/terraform/helper/structure"
	"github.com/hashicorp/terraform/helper/validation"
	"google.golang.org/api/bigquery/v2"
)

func resourceBigQueryTable() *schema.Resource {
	return &schema.Resource{
		Create: resourceBigQueryTableCreate,
		Read:   resourceBigQueryTableRead,
		Delete: resourceBigQueryTableDelete,
		Update: resourceBigQueryTableUpdate,
		Importer: &schema.ResourceImporter{
			State: schema.ImportStatePassthrough,
		},
		Schema: map[string]*schema.Schema{
			// TableId: [Required] The ID of the table. The ID must contain only
			// letters (a-z, A-Z), numbers (0-9), or underscores (_). The maximum
			// length is 1,024 characters.
			"table_id": {
				Type:     schema.TypeString,
				Required: true,
				ForceNew: true,
			},

			// DatasetId: [Required] The ID of the dataset containing this table.
			"dataset_id": {
				Type:     schema.TypeString,
				Required: true,
				ForceNew: true,
			},

			// ProjectId: [Required] The ID of the project containing this table.
			"project": {
				Type:     schema.TypeString,
				Optional: true,
				ForceNew: true,
			},

			// Description: [Optional] A user-friendly description of this table.
			"description": {
				Type:     schema.TypeString,
				Optional: true,
			},

			// ExpirationTime: [Optional] The time when this table expires, in
			// milliseconds since the epoch. If not present, the table will persist
			// indefinitely. Expired tables will be deleted and their storage
			// reclaimed.
			"expiration_time": {
				Type:     schema.TypeInt,
				Optional: true,
				Computed: true,
			},

			// FriendlyName: [Optional] A descriptive name for this table.
			"friendly_name": {
				Type:     schema.TypeString,
				Optional: true,
			},

			// Labels: [Experimental] The labels associated with this table. You can
			// use these to organize and group your tables. Label keys and values
			// can be no longer than 63 characters, can only contain lowercase
			// letters, numeric characters, underscores and dashes. International
			// characters are allowed. Label values are optional. Label keys must
			// start with a letter and each label in the list must have a different
			// key.
			"labels": &schema.Schema{
				Type:     schema.TypeMap,
				Optional: true,
				Elem:     schema.TypeString,
			},

			// Schema: [Optional] Describes the schema of this table.
			"schema": {
				Type:         schema.TypeString,
				Optional:     true,
				Computed:     true,
				ValidateFunc: validation.ValidateJsonString,
				StateFunc: func(v interface{}) string {
					json, _ := structure.NormalizeJsonString(v)
					return json
				},
			},

<<<<<<< HEAD
			// View: [Experimental] If specified, configures this table as a view.
=======
			// View: [Optional] If specified, configures this table as a view.
>>>>>>> 9bd35d7d
			"view": &schema.Schema{
				Type:     schema.TypeList,
				Optional: true,
				MaxItems: 1,
				Elem: &schema.Resource{
					Schema: map[string]*schema.Schema{
<<<<<<< HEAD
						// Type: [Required] The only type supported is DAY, which will generate
						// one partition per day based on data loading time.
=======
						// Query: [Required] A query that BigQuery executes when the view is
						// referenced.
>>>>>>> 9bd35d7d
						"query": {
							Type:     schema.TypeString,
							Required: true,
						},
<<<<<<< HEAD
=======

						// UseLegacySQL: [Optional] Specifies whether to use BigQuery's
						// legacy SQL for this view. The default value is true. If set to
						// false, the view will use BigQuery's standard SQL:
						"use_legacy_sql": {
							Type:     schema.TypeBool,
							Optional: true,
						},
>>>>>>> 9bd35d7d
					},
				},
			},

			// TimePartitioning: [Experimental] If specified, configures time-based
			// partitioning for this table.
			"time_partitioning": &schema.Schema{
				Type:     schema.TypeList,
				Optional: true,
				MaxItems: 1,
				Elem: &schema.Resource{
					Schema: map[string]*schema.Schema{
						// ExpirationMs: [Optional] Number of milliseconds for which to keep the
						// storage for a partition.
						"expiration_ms": {
							Type:     schema.TypeInt,
							Optional: true,
						},

						// Type: [Required] The only type supported is DAY, which will generate
						// one partition per day based on data loading time.
						"type": {
							Type:         schema.TypeString,
							Required:     true,
							ValidateFunc: validation.StringInSlice([]string{"DAY"}, false),
						},
					},
				},
			},

			// CreationTime: [Output-only] The time when this table was created, in
			// milliseconds since the epoch.
			"creation_time": {
				Type:     schema.TypeInt,
				Computed: true,
			},

			// Etag: [Output-only] A hash of this resource.
			"etag": {
				Type:     schema.TypeString,
				Computed: true,
			},

			// LastModifiedTime: [Output-only] The time when this table was last
			// modified, in milliseconds since the epoch.
			"last_modified_time": {
				Type:     schema.TypeInt,
				Computed: true,
			},

			// Location: [Output-only] The geographic location where the table
			// resides. This value is inherited from the dataset.
			"location": {
				Type:     schema.TypeString,
				Computed: true,
			},

			// NumBytes: [Output-only] The size of this table in bytes, excluding
			// any data in the streaming buffer.
			"num_bytes": {
				Type:     schema.TypeInt,
				Computed: true,
			},

			// NumLongTermBytes: [Output-only] The number of bytes in the table that
			// are considered "long-term storage".
			"num_long_term_bytes": {
				Type:     schema.TypeInt,
				Computed: true,
			},

			// NumRows: [Output-only] The number of rows of data in this table,
			// excluding any data in the streaming buffer.
			"num_rows": {
				Type:     schema.TypeInt,
				Computed: true,
			},

			// SelfLink: [Output-only] A URL that can be used to access this
			// resource again.
			"self_link": {
				Type:     schema.TypeString,
				Computed: true,
			},

			// Type: [Output-only] Describes the table type. The following values
			// are supported: TABLE: A normal BigQuery table. VIEW: A virtual table
			// defined by a SQL query. EXTERNAL: A table that references data stored
			// in an external storage system, such as Google Cloud Storage. The
			// default value is TABLE.
			"type": {
				Type:     schema.TypeString,
				Computed: true,
			},
		},
	}
}

func resourceTable(d *schema.ResourceData, meta interface{}) (*bigquery.Table, error) {
	config := meta.(*Config)

	project, err := getProject(d, config)
	if err != nil {
		return nil, err
	}

	table := &bigquery.Table{
		TableReference: &bigquery.TableReference{
			DatasetId: d.Get("dataset_id").(string),
			TableId:   d.Get("table_id").(string),
			ProjectId: project,
		},
	}

<<<<<<< HEAD
	// TODO(jmcgill): How do I do nested objects in a terraform configuration.
=======
>>>>>>> 9bd35d7d
	if v, ok := d.GetOk("view"); ok {
		table.View = expandView(v)
	}

	if v, ok := d.GetOk("description"); ok {
		table.Description = v.(string)
	}

	if v, ok := d.GetOk("expiration_time"); ok {
		table.ExpirationTime = int64(v.(int))
	}

	if v, ok := d.GetOk("friendly_name"); ok {
		table.FriendlyName = v.(string)
	}

	if v, ok := d.GetOk("labels"); ok {
		labels := map[string]string{}

		for k, v := range v.(map[string]interface{}) {
			labels[k] = v.(string)
		}

		table.Labels = labels
	}

	if v, ok := d.GetOk("schema"); ok {
		schema, err := expandSchema(v)
		if err != nil {
			return nil, err
		}

		table.Schema = schema
	}

	if v, ok := d.GetOk("time_partitioning"); ok {
		table.TimePartitioning = expandTimePartitioning(v)
	}

	return table, nil
}

func resourceBigQueryTableCreate(d *schema.ResourceData, meta interface{}) error {
	config := meta.(*Config)

	project, err := getProject(d, config)
	if err != nil {
		return err
	}

	table, err := resourceTable(d, meta)
	if err != nil {
		return err
	}

	datasetID := d.Get("dataset_id").(string)

	log.Printf("[INFO] Creating BigQuery table: %s", table.TableReference.TableId)

	res, err := config.clientBigQuery.Tables.Insert(project, datasetID, table).Do()
	if err != nil {
		return err
	}

	log.Printf("[INFO] BigQuery table %s has been created", res.Id)

	d.SetId(fmt.Sprintf("%s:%s.%s", res.TableReference.ProjectId, res.TableReference.DatasetId, res.TableReference.TableId))

	return resourceBigQueryTableRead(d, meta)
}

func resourceBigQueryTableParseID(id string) (string, string, string) {
	parts := strings.FieldsFunc(id, func(r rune) bool { return r == ':' || r == '.' })
	return parts[0], parts[1], parts[2] // projectID, datasetID, tableID
}

func resourceBigQueryTableRead(d *schema.ResourceData, meta interface{}) error {
	config := meta.(*Config)

	log.Printf("[INFO] Reading BigQuery table: %s", d.Id())

	projectID, datasetID, tableID := resourceBigQueryTableParseID(d.Id())

	res, err := config.clientBigQuery.Tables.Get(projectID, datasetID, tableID).Do()
	if err != nil {
		return handleNotFoundError(err, d, fmt.Sprintf("BigQuery table %q", tableID))
	}

	d.Set("description", res.Description)
	d.Set("expiration_time", res.ExpirationTime)
	d.Set("friendly_name", res.FriendlyName)
	d.Set("labels", res.Labels)
	d.Set("creation_time", res.CreationTime)
	d.Set("etag", res.Etag)
	d.Set("last_modified_time", res.LastModifiedTime)
	d.Set("location", res.Location)
	d.Set("num_bytes", res.NumBytes)
	d.Set("table_id", res.TableReference.TableId)
	d.Set("dataset_id", res.TableReference.DatasetId)
	d.Set("num_long_term_bytes", res.NumLongTermBytes)
	d.Set("num_rows", res.NumRows)
	d.Set("self_link", res.SelfLink)
	d.Set("type", res.Type)

	if res.TimePartitioning != nil {
		if err := d.Set("time_partitioning", flattenTimePartitioning(res.TimePartitioning)); err != nil {
			return err
		}
	}

	if res.Schema != nil {
		schema, err := flattenSchema(res.Schema)
		if err != nil {
			return err
		}

		d.Set("schema", schema)
	}

	if res.View != nil {
		view := flattenView(res.View)
		d.Set("view", view)
	}

	return nil
}

func resourceBigQueryTableUpdate(d *schema.ResourceData, meta interface{}) error {
	config := meta.(*Config)

	table, err := resourceTable(d, meta)
	if err != nil {
		return err
	}

	log.Printf("[INFO] Updating BigQuery table: %s", d.Id())

	projectID, datasetID, tableID := resourceBigQueryTableParseID(d.Id())

	if _, err = config.clientBigQuery.Tables.Update(projectID, datasetID, tableID, table).Do(); err != nil {
		return err
	}

	return resourceBigQueryTableRead(d, meta)
}

func resourceBigQueryTableDelete(d *schema.ResourceData, meta interface{}) error {
	config := meta.(*Config)

	log.Printf("[INFO] Deleting BigQuery table: %s", d.Id())

	projectID, datasetID, tableID := resourceBigQueryTableParseID(d.Id())

	if err := config.clientBigQuery.Tables.Delete(projectID, datasetID, tableID).Do(); err != nil {
		return err
	}

	d.SetId("")

	return nil
}

func expandSchema(raw interface{}) (*bigquery.TableSchema, error) {
	var fields []*bigquery.TableFieldSchema

	if err := json.Unmarshal([]byte(raw.(string)), &fields); err != nil {
		return nil, err
	}

	return &bigquery.TableSchema{Fields: fields}, nil
}

func flattenSchema(tableSchema *bigquery.TableSchema) (string, error) {
	schema, err := json.Marshal(tableSchema.Fields)
	if err != nil {
		return "", err
	}

	return string(schema), nil
}

func expandTimePartitioning(configured interface{}) *bigquery.TimePartitioning {
	raw := configured.([]interface{})[0].(map[string]interface{})
	tp := &bigquery.TimePartitioning{Type: raw["type"].(string)}

	if v, ok := raw["expiration_ms"]; ok {
		tp.ExpirationMs = int64(v.(int))
	}

	return tp
}

func flattenTimePartitioning(tp *bigquery.TimePartitioning) []map[string]interface{} {
	result := map[string]interface{}{"type": tp.Type}

	if tp.ExpirationMs != 0 {
		result["expiration_ms"] = tp.ExpirationMs
	}

	return []map[string]interface{}{result}
}

func expandView(configured interface{}) *bigquery.ViewDefinition {
	raw := configured.([]interface{})[0].(map[string]interface{})
	vd := &bigquery.ViewDefinition{Query: raw["query"].(string)}

<<<<<<< HEAD
	return vd
}

func flattenView(v *bigquery.ViewDefinition) []map[string]interface{} {
	result := map[string]interface{}{"query": v.Query}
=======
	if v, ok := raw["use_legacy_sql"]; ok {
		vd.UseLegacySql = v.(bool)
		vd.ForceSendFields = append(vd.ForceSendFields, "UseLegacySql")
	}

	return vd
}

func flattenView(vd *bigquery.ViewDefinition) []map[string]interface{} {
	result := map[string]interface{}{"query": vd.Query}
	result["use_legacy_sql"] = vd.UseLegacySql

>>>>>>> 9bd35d7d
	return []map[string]interface{}{result}
}<|MERGE_RESOLUTION|>--- conflicted
+++ resolved
@@ -92,30 +92,19 @@
 				},
 			},
 
-<<<<<<< HEAD
-			// View: [Experimental] If specified, configures this table as a view.
-=======
 			// View: [Optional] If specified, configures this table as a view.
->>>>>>> 9bd35d7d
 			"view": &schema.Schema{
 				Type:     schema.TypeList,
 				Optional: true,
 				MaxItems: 1,
 				Elem: &schema.Resource{
 					Schema: map[string]*schema.Schema{
-<<<<<<< HEAD
-						// Type: [Required] The only type supported is DAY, which will generate
-						// one partition per day based on data loading time.
-=======
 						// Query: [Required] A query that BigQuery executes when the view is
 						// referenced.
->>>>>>> 9bd35d7d
 						"query": {
 							Type:     schema.TypeString,
 							Required: true,
 						},
-<<<<<<< HEAD
-=======
 
 						// UseLegacySQL: [Optional] Specifies whether to use BigQuery's
 						// legacy SQL for this view. The default value is true. If set to
@@ -124,7 +113,6 @@
 							Type:     schema.TypeBool,
 							Optional: true,
 						},
->>>>>>> 9bd35d7d
 					},
 				},
 			},
@@ -239,10 +227,6 @@
 		},
 	}
 
-<<<<<<< HEAD
-	// TODO(jmcgill): How do I do nested objects in a terraform configuration.
-=======
->>>>>>> 9bd35d7d
 	if v, ok := d.GetOk("view"); ok {
 		table.View = expandView(v)
 	}
@@ -449,13 +433,6 @@
 	raw := configured.([]interface{})[0].(map[string]interface{})
 	vd := &bigquery.ViewDefinition{Query: raw["query"].(string)}
 
-<<<<<<< HEAD
-	return vd
-}
-
-func flattenView(v *bigquery.ViewDefinition) []map[string]interface{} {
-	result := map[string]interface{}{"query": v.Query}
-=======
 	if v, ok := raw["use_legacy_sql"]; ok {
 		vd.UseLegacySql = v.(bool)
 		vd.ForceSendFields = append(vd.ForceSendFields, "UseLegacySql")
@@ -468,6 +445,5 @@
 	result := map[string]interface{}{"query": vd.Query}
 	result["use_legacy_sql"] = vd.UseLegacySql
 
->>>>>>> 9bd35d7d
 	return []map[string]interface{}{result}
 }