--- conflicted
+++ resolved
@@ -237,12 +237,6 @@
 	d.Set("dataset_id", res.DatasetReference.DatasetId)
 	d.Set("default_table_expiration_ms", res.DefaultTableExpirationMs)
 
-<<<<<<< HEAD
-	// Older Tables in BigQuery have no Location set in the API response. We can safely assume that these tables
-	// are in the US.
-	if res.Location == "" {
-		d.Set("location", "US")
-=======
 	// Older Tables in BigQuery have no Location set in the API response. This may be an issue when importing
 	// tables created before BigQuery was available in multiple zones. We can safely assume that these tables
 	// are in the US, as this was the default at the time.
@@ -250,7 +244,6 @@
 		d.Set("location", "US")
 	} else {
 		d.Set("location", res.Location)
->>>>>>> 9bd35d7d
 	}
 
 	return nil
