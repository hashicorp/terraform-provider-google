--- conflicted
+++ resolved
@@ -27,11 +27,7 @@
 
     schedule{
         enabled = config.nightlyTestsEnabled
-<<<<<<< HEAD
-        branchFilter = "+:UTC-*,-:UTC-nightly-tests-*"
-=======
         branchFilter = "+:UTC-*,-:UTC-nightly-*"
->>>>>>> 7bc34870
         triggerBuild = always() // Run build even if no new commits/pending changes
         withPendingChangesOnly = false
         enforceCleanCheckout = true
