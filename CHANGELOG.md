<<<<<<< HEAD
## 3.64.0 (Unreleased)

FEATURES:
* **New Resource:** `google_tags_tag_key_iam_binding` ([#8844](https://github.com/hashicorp/terraform-provider-google/pull/8844))
* **New Resource:** `google_tags_tag_key_iam_member` ([#8844](https://github.com/hashicorp/terraform-provider-google/pull/8844))
* **New Resource:** `google_tags_tag_key_iam_policy` ([#8844](https://github.com/hashicorp/terraform-provider-google/pull/8844))
* **New Resource:** `google_tags_tag_value_iam_binding` ([#8844](https://github.com/hashicorp/terraform-provider-google/pull/8844))
* **New Resource:** `google_tags_tag_value_iam_member` ([#8844](https://github.com/hashicorp/terraform-provider-google/pull/8844))
* **New Resource:** `google_tags_tag_value_iam_policy` ([#8844](https://github.com/hashicorp/terraform-provider-google/pull/8844))
* **New Resource:** `google_apigee_envgroup_attachment` ([#8853](https://github.com/hashicorp/terraform-provider-google/pull/8853))
* **New Resource:** `google_tags_tag_binding` ([#8854](https://github.com/hashicorp/terraform-provider-google/pull/8854))
* **New Resource:** `google_tags_tag_key` ([#8854](https://github.com/hashicorp/terraform-provider-google/pull/8854))
* **New Resource:** `google_tags_tag_value` ([#8854](https://github.com/hashicorp/terraform-provider-google/pull/8854))

IMPROVEMENTS:
* bigquery: added `require_partition_filter` field to `google_bigquery_table` when provisioning `hive_partitioning_options` ([#8775](https://github.com/hashicorp/terraform-provider-google/pull/8775))
* compute: added field `maintenance_window.start_time` to `google_compute_node_group` ([#8847](https://github.com/hashicorp/terraform-provider-google/pull/8847))
* compute: added gVNIC support for `google_compute_instance_template` ([#8842](https://github.com/hashicorp/terraform-provider-google/pull/8842))
* datacatalog: added `description` field to `google_data_catalog_tag_template ` resource ([#8851](https://github.com/hashicorp/terraform-provider-google/pull/8851))
* iam: added support for third party identities via the principle and principleSet IAM members ([#8860](https://github.com/hashicorp/terraform-provider-google/pull/8860))
* tags: promoted `google_tags_tag_key` to GA ([#8854](https://github.com/hashicorp/terraform-provider-google/pull/8854))
* tags: promoted `google_tags_tag_value` to GA ([#8854](https://github.com/hashicorp/terraform-provider-google/pull/8854))

BUG FIXES:
* compute: reverted datatype change for `mtu` in `google_compute_interconnect_attachment` as it was incompatible with existing state representation ([#8829](https://github.com/hashicorp/terraform-provider-google/pull/8829))
* iam: fixed issue with principle and principleSet members not retaining their casing ([#8860](https://github.com/hashicorp/terraform-provider-google/pull/8860))
* storage: fixed intermittent `Provider produced inconsistent result after apply` error when creating `google_storage_hmac_key` ([#8817](https://github.com/hashicorp/terraform-provider-google/pull/8817))


=======
## 3.64.0 (April 12, 2021)
>>>>>>> e9fd7fee
## 3.63.0 (April 5, 2021)

FEATURES:
* **New Data Source:** `google_monitoring_istio_canonical_service` ([#8789](https://github.com/hashicorp/terraform-provider-google/pull/8789))
* **New Resource:** `google_apigee_instance_attachment` ([#8795](https://github.com/hashicorp/terraform-provider-google/pull/8795))

IMPROVEMENTS:
* added support for Apple silicon chip (updated to go 1.16) ([#8693](https://github.com/hashicorp/terraform-provider-google/pull/8693))
* container: 
  * added support for GKE Autopilot in `google_container_cluster`([#8805](https://github.com/hashicorp/terraform-provider-google/pull/8805))
  * promoted `networking_mode` to GA in `google_container_cluster` ([#8805](https://github.com/hashicorp/terraform-provider-google/pull/8805))
  * added `private_ipv6_google_access` field to `google_container_cluster` ([#8798](https://github.com/hashicorp/terraform-provider-google/pull/8798))
* sql: changed the default timeout of `google_sql_database_instance` to 30m from 20m ([#8802](https://github.com/hashicorp/terraform-provider-google/pull/8802))

BUG FIXES:
* bigquery: fixed issue where you couldn't extend an existing `schema` with additional columns in `google_bigquery_table` ([#8803](https://github.com/hashicorp/terraform-provider-google/pull/8803))
* cloudidentity: modified `google_cloud_identity_groups` and `google_cloud_identity_group_memberships ` to respect the `user_project_override` and `billing_project` configurations and send the appropriate headers to establish a quota project ([#8762](https://github.com/hashicorp/terraform-provider-google/pull/8762))
* compute: added minimum for `scopes` field to `google_compute_instance` resource ([#8801](https://github.com/hashicorp/terraform-provider-google/pull/8801))
* notebooks: fixed permadiff on labels for `google_notebook_instance` ([#8799](https://github.com/hashicorp/terraform-provider-google/pull/8799))
* secretmanager: set required on `secrest_data` in `google_secret_manager_secret_version` ([#8797](https://github.com/hashicorp/terraform-provider-google/pull/8797))


## 3.62.0 (March 29, 2021)

FEATURES:
* **New Data Source:** `google_compute_health_check` ([#8725](https://github.com/hashicorp/terraform-provider-google/pull/8725))
* **New Data Source:** `google_kms_secret_asymmetric` ([#8745](https://github.com/hashicorp/terraform-provider-google/pull/8745))
* **New Resource:** `google_data_catalog_tag_template_iam_*` ([#8730](https://github.com/hashicorp/terraform-provider-google/pull/8730))

IMPROVEMENTS:
* accesscontextmanager: added support for ingress and egress policies to `google_access_context_manager_service_perimeter` ([#8723](https://github.com/hashicorp/terraform-provider-google/pull/8723))
* compute: added `proxy_bind` to `google_compute_target_tcp_proxy`, `google_compute_target_http_proxy` and `google_compute_target_https_proxy` ([#8706](https://github.com/hashicorp/terraform-provider-google/pull/8706))

BUG FIXES:
* compute: fixed an issue where exceeding the operation rate limit would fail without retrying ([#8746](https://github.com/hashicorp/terraform-provider-google/pull/8746))
* compute: corrected underlying type to integer for field `mtu` in `google_compute_interconnect_attachment` ([#8744](https://github.com/hashicorp/terraform-provider-google/pull/8744))


## 3.61.0 (March 23, 2021)

IMPROVEMENTS:
* provider: The provider now supports [Workload Identity Federation](https://cloud.google.com/iam/docs/workload-identity-federation). The federated json credentials must be loaded through the `GOOGLE_APPLICATION_CREDENTIALS` environment variable. ([#8671](https://github.com/hashicorp/terraform-provider-google/issues/8671))
* compute: added `proxy_bind` to `google_compute_target_tcp_proxy`, `google_compute_target_http_proxy` and `google_compute_target_https_proxy` ([#8706](https://github.com/hashicorp/terraform-provider-google/pull/8706))
* compute: changed `google_compute_subnetwork` to accept more values in the `purpose` field ([#8647](https://github.com/hashicorp/terraform-provider-google/pull/8647))
* compute: promoted field compute_instance.scheduling.min_node_cpus and related fields to ga ([#8697](https://github.com/hashicorp/terraform-provider-google/pull/8697))
* dataflow: added `enable_streaming_engine` argument to `google_dataflow_job` ([#8670](https://github.com/hashicorp/terraform-provider-google/pull/8670))
* healthcare: promoted `google_healthcare_consent_store*` to GA support ([#8681](https://github.com/hashicorp/terraform-provider-google/pull/8681))

BUG FIXES:
* container: Fixed updates on `export_custom_routes` and `import_custom_routes` in `google_compute_network_peering` ([#8650](https://github.com/hashicorp/terraform-provider-google/pull/8650))

## 3.60.0 (March 15, 2021)

FEATURES:
* **New Resource:** google_apigee_envgroup ([#8641](https://github.com/hashicorp/terraform-provider-google/pull/8641))
* **New Resource:** google_apigee_environment ([#8596](https://github.com/hashicorp/terraform-provider-google/pull/8596))

IMPROVEMENTS:
* cloudrun: suppressed metadata.labels["cloud.googleapis.com/location"] value in `google_cloud_run_service` ([#8574](https://github.com/hashicorp/terraform-provider-google/pull/8574))
* compute: added `mtu` field to `google_compute_interconnect_attachment` ([#8575](https://github.com/hashicorp/terraform-provider-google/pull/8575))
* compute: added support for `nic_type` to `google_compute_instance` (GA only) ([#8562](https://github.com/hashicorp/terraform-provider-google/pull/8562))
* datafusion: added support for the `DEVELOPER` instance type to `google_data_fusion_instance`  ([#8590](https://github.com/hashicorp/terraform-provider-google/pull/8590))
* monitoring: added windows based availability sli to the resource `google_monitoring_slo` ([#8588](https://github.com/hashicorp/terraform-provider-google/pull/8588))
* sql: added `settings.0.backup_configuration.transaction_log_retention_days` and `settings.0.backup_configuration.transaction_log_retention_days` fields to `google_sql_database_instance` ([#8582](https://github.com/hashicorp/terraform-provider-google/pull/8582))
* storage: added `kms_key_name` to `google_storage_bucket_object` resource ([#8615](https://github.com/hashicorp/terraform-provider-google/pull/8615))

BUG FIXES:
* bigquery: fixed materialized view to be recreated when query changes ([#8628](https://github.com/hashicorp/terraform-provider-google/pull/8628))
* bigtable: fixed bug where gc_policy would attempt to recreate the resource when switching from deprecated attribute but maintaining the same underlying value ([#8639](https://github.com/hashicorp/terraform-provider-google/pull/8639))
* bigtable: required resource recreation if any fields change on `resource_bigtable_gc_policy` ([#8552](https://github.com/hashicorp/terraform-provider-google/pull/8552))
* binaryauthorization: fixed permadiff in `google_binary_authorization_attestor` ([#8636](https://github.com/hashicorp/terraform-provider-google/pull/8636))
* cloudfunction: added retry logic for `google_cloudfunctions_function` updates ([#8554](https://github.com/hashicorp/terraform-provider-google/pull/8554))
* cloudidentity: fixed a bug where `google_cloud_identity_group` would periodically fail with a 403 ([#8585](https://github.com/hashicorp/terraform-provider-google/pull/8585))
* compute: fixed a perma-diff for `nat_ips` that were specified as short forms in `google_compute_router_nat` ([#8576](https://github.com/hashicorp/terraform-provider-google/pull/8576))
* compute: fixed perma-diff for cos-family disk images ([#8602](https://github.com/hashicorp/terraform-provider-google/pull/8602))
* compute: Fixed service account scope alias to be updated. ([#8604](https://github.com/hashicorp/terraform-provider-google/pull/8604))
* container: fixed container cluster not removed from the state when received 404 error on delete call for the resource `google_container_cluster` ([#8594](https://github.com/hashicorp/terraform-provider-google/pull/8594))
* container: Fixed failure in deleting `maintenance_exclusion` for `google_container_cluster` ([#8589](https://github.com/hashicorp/terraform-provider-google/pull/8589))
* container: fixed an issue where release channel UNSPECIFIED could not be set ([#8595](https://github.com/hashicorp/terraform-provider-google/pull/8595))
* essentialcontacts: made `language_tag` required for `google_essential_contacts_contact` ([#8557](https://github.com/hashicorp/terraform-provider-google/pull/8557))

## 3.59.0 (March 08, 2021)
FEATURES:
* **New Resource:** `google_workflows_workflow` ([#8549](https://github.com/hashicorp/terraform-provider-google/pull/8549))
* **New Resource:** google_apigee_instance ([#8546](https://github.com/hashicorp/terraform-provider-google/pull/8546))

IMPROVEMENTS:
* compute: Added graceful termination to `google_container_node_pool` create calls so that partially created node pools will resume the original operation if the Terraform process is killed mid create. ([#8492](https://github.com/hashicorp/terraform-provider-google/pull/8492))
* compute: Promoted gVNIC support for `google_compute_instance` resource to GA ([#8506](https://github.com/hashicorp/terraform-provider-google/pull/8506))
* compute: added autoscaling_policy.cpu_utilization.predictive_method field to `google_compute_autoscaler` and `google_compute_region_autoscaler` ([#8547](https://github.com/hashicorp/terraform-provider-google/pull/8547))
* redis : marked `auth_string` on the `resource_redis_instance` resource as sensitive ([#8513](https://github.com/hashicorp/terraform-provider-google/pull/8513))

BUG FIXES:
* apigee: fixed IDs when importing `google_apigee_organization` resource ([#8488](https://github.com/hashicorp/terraform-provider-google/pull/8488))
* artifactregistry: fixed issue where updating `google_artifact_registry_repository` always failed ([#8491](https://github.com/hashicorp/terraform-provider-google/pull/8491))
* compute : fixed a bug where `guest_flush` could not be set to false for the resource `google_compute_resource_policy` ([#8517](https://github.com/hashicorp/terraform-provider-google/pull/8517))
* compute: fixed a panic on empty `target_size` in `google_compute_region_instance_group_manager` ([#8528](https://github.com/hashicorp/terraform-provider-google/pull/8528))
* redis: fixed invalid value error on `auth_string` in `google_redis_instance` ([#8493](https://github.com/hashicorp/terraform-provider-google/pull/8493))

## 3.58.0 (February 23, 2021)

NOTES:
* `google_bigquery_table` resources now cannot be destroyed unless `deletion_protection = false` is set in state for the resource. ([#8453](https://github.com/hashicorp/terraform-provider-google/pull/8453))

FEATURES:
* **New Data Source:** `google_iap_client` ([#8450](https://github.com/hashicorp/terraform-provider-google/pull/8450))

IMPROVEMENTS:
* bigquery: added `deletion_protection` field to `google_bigquery_table` to make deleting them require an explicit intent. ([#8453](https://github.com/hashicorp/terraform-provider-google/pull/8453))
* cloudrun: updated retry logic to attempt to retry 409 errors from the Cloud Run API, which may be returned intermittently on create. ([#8440](https://github.com/hashicorp/terraform-provider-google/pull/8440))
* compute: removed max items limit from `google_compute_target_ssl_proxy`. The API currently allows upto 15 Certificates. ([#8478](https://github.com/hashicorp/terraform-provider-google/pull/8478))
* compute: added support for Private Services Connect for Google APIs in `google_compute_global_address` and `google_compute_global_forwarding_rule`([#8458](https://github.com/hashicorp/terraform-provider-google/pull/8458))
* iam: added a retry condition that retries editing `iam_binding` and `iam_member` resources on policies that have frequently deleted service accounts ([#8476](https://github.com/hashicorp/terraform-provider-google/pull/8476))
* sql: added `insights_config` block to `google_sql_database_instance` resource ([#8434](https://github.com/hashicorp/terraform-provider-google/pull/8434))

BUG FIXES:
* compute: fixed an issue where the provider could return an error on a successful delete operation ([#8463](https://github.com/hashicorp/terraform-provider-google/pull/8463))
* dataproc : fixed an issue where `max_failure_per_hour` was not set correctly for `google_dataproc_job` ([#8441](https://github.com/hashicorp/terraform-provider-google/pull/8441))
* dlp : modified `google_data_loss_prevention_stored_info_type` `regex.group_indexes` field to trigger resource recreation on update ([#8439](https://github.com/hashicorp/terraform-provider-google/pull/8439))
* sql: fixed diffs based on case for `charset` in `google_sql_database` ([#8462](https://github.com/hashicorp/terraform-provider-google/pull/8462))

## 3.57.0 (February 16, 2021)

DEPRECATIONS:
* compute: deprecated `source_disk_url` field in `google_compute_snapshot`. ([#8410](https://github.com/hashicorp/terraform-provider-google/pull/8410))
* kms: deprecated `self_link` field in `google_kms_keyring` and `google_kms_cryptokey` resource as it is identical value to `id` field. ([#8410](https://github.com/hashicorp/terraform-provider-google/pull/8410))
* pubsub: deprecated `path` field in `google_pubsub_subscription` resource as it is identical value to `id` field. ([#8410](https://github.com/hashicorp/terraform-provider-google/pull/8410))

FEATURES:
* **New Resource:** `google_essential_contacts_contact` ([#8426](https://github.com/hashicorp/terraform-provider-google/pull/8426))

IMPROVEMENTS:
* bigquery: added `status` field to `google_bigquery_job` ([#8377](https://github.com/hashicorp/terraform-provider-google/pull/8377))
* compute: added `disk.resource_policies` field to resource `google_compute_instance_template` ([#8393](https://github.com/hashicorp/terraform-provider-google/pull/8393))
* pubsub: marked `kms_key_name` field in `google_pubsub_topic` as updatable ([#8424](https://github.com/hashicorp/terraform-provider-google/pull/8424))

BUG FIXES:
* appengine: added retry for P4SA propagation delay ([#8409](https://github.com/hashicorp/terraform-provider-google/pull/8409))
* compute: fixed overly-aggressive detection of changes to google_compute_security_policy rules ([#8417](https://github.com/hashicorp/terraform-provider-google/pull/8417))

## 3.56.0 (February 8, 2021)

FEATURES:
* **New Resource:** `google_privateca_certificate` ([#8371](https://github.com/hashicorp/terraform-provider-google/pull/8371))

IMPROVEMENTS:
* all: added plan time validations for fields that expect base64 values. ([#8304](https://github.com/hashicorp/terraform-provider-google/pull/8304))
* sql: added support for point-in-time-recovery to `google_sql_database_instance` ([#8367](https://github.com/hashicorp/terraform-provider-google/pull/8367))
* monitoring : added `availability` sli metric support for the resource `google_monitoring_slo` ([#8315](https://github.com/hashicorp/terraform-provider-google/pull/8315))

BUG FIXES:
* bigquery: fixed bug where you could not reorder columns on `schema` for resource `google_bigquery_table` ([#8321](https://github.com/hashicorp/terraform-provider-google/pull/8321))
* cloudrun: suppressed `run.googleapis.com/ingress-status` annotation in `google_cloud_run_service` ([#8361](https://github.com/hashicorp/terraform-provider-google/pull/8361))
* serviceaccount: loosened restrictions on `account_id` for datasource `google_service_account` ([#8344](https://github.com/hashicorp/terraform-provider-google/pull/8344))

## 3.55.0 (February 1, 2021)

BREAKING CHANGES:
* Reverted `* bigquery: made incompatible changes to the `google_bigquery_table.schema` field to cause the resource to be recreated ([#8232](https://github.com/hashicorp/terraform-provider-google/pull/8232))` due to unintended interactions with a bug introduced in an earlier version of the resource.

FEATURES:
* **New Data Source:** `google_runtimeconfig_config` ([#8268](https://github.com/hashicorp/terraform-provider-google/pull/8268))

IMPROVEMENTS:
* compute: added `distribution_policy_target_shape` field to `google_compute_region_instance_group_manager` resource ([#8277](https://github.com/hashicorp/terraform-provider-google/pull/8277))
* container: promoted `master_global_access_config`, `tpu_ipv4_cidr_block`, `default_snat_status` and `datapath_provider` fields of `google_container_cluster` to GA. ([#8303](https://github.com/hashicorp/terraform-provider-google/pull/8303))
* dataproc: Added field `temp_bucket` to `google_dataproc_cluster` cluster config. ([#8131](https://github.com/hashicorp/terraform-provider-google/pull/8131))
* notebooks: added `tags`, `service_account_scopes`,`shielded_instance_config` to `google_notebooks_instance` ([#8289](https://github.com/hashicorp/terraform-provider-google/pull/8289))
* provider: added plan time validations for fields that expect base64 values. ([#8304](https://github.com/hashicorp/terraform-provider-google/pull/8304))

BUG FIXES:
* bigquery: fixed permadiff on expiration_ms for `google_bigquery_table` ([#8298](https://github.com/hashicorp/terraform-provider-google/pull/8298))
* billing: fixed perma-diff on currency_code in `google_billing_budget` ([#8266](https://github.com/hashicorp/terraform-provider-google/pull/8266))
 * compute: changed private_ipv6_google_access in `google_compute_subnetwork` to correctly send a fingerprint ([#8290](https://github.com/hashicorp/terraform-provider-google/pull/8290))
* healthcare: add retry logic on healthcare dataset not initialized error ([#8256](https://github.com/hashicorp/terraform-provider-google/pull/8256))

## 3.54.0 (January 25, 2021)

KNOWN ISSUES: New `google_bigquery_table` behaviour introduced in this version had unintended consequences, and may incorrectly flag tables for recreation. We expect to revert this for `3.55.0`.

FEATURES:
* **New Data Source:** `google_cloud_run_locations` ([#8192](https://github.com/hashicorp/terraform-provider-google/pull/8192))
* **New Resource:** `google_privateca_certificate_authority` ([#8233](https://github.com/hashicorp/terraform-provider-google/pull/8233))
* **New Resource:** `google_privateca_certificate_authority_iam_binding` ([#8249](https://github.com/hashicorp/terraform-provider-google/pull/8249))
* **New Resource:** `google_privateca_certificate_authority_iam_member` ([#8249](https://github.com/hashicorp/terraform-provider-google/pull/8249))
* **New Resource:** `google_privateca_certificate_authority_iam_policy` ([#8249](https://github.com/hashicorp/terraform-provider-google/pull/8249))

IMPROVEMENTS:
* bigquery: made incompatible changes to the `google_bigquery_table.schema` field to cause the resource to be recreated ([#8232](https://github.com/hashicorp/terraform-provider-google/pull/8232))
* bigtable: fixed an issue where the `google_bigtable_instance` resource was not inferring the zone from the provider. ([#8222](https://github.com/hashicorp/terraform-provider-google/pull/8222))
* cloudscheduler: fixed unnecessary recreate for `google_cloud_scheduler_job` ([#8248](https://github.com/hashicorp/terraform-provider-google/pull/8248))
* compute: added `scaling_schedules` fields to `google_compute_autoscaler` and `google_compute_region_autoscaler` (beta) ([#8245](https://github.com/hashicorp/terraform-provider-google/pull/8245))
* compute: fixed an issue where `google_compute_region_per_instance_config`, `google_compute_per_instance_config`, `google_compute_region_instance_group_manager` resources were not inferring the region/zone from the provider. ([#8224](https://github.com/hashicorp/terraform-provider-google/pull/8224))
* memcache: fixed an issue where `google_memcached_instance` resource was not inferring the region from the provider. ([#8188](https://github.com/hashicorp/terraform-provider-google/pull/8188))
* tpu: fixed an issue where `google_tpu_node` resource was not inferring the zone from the provider. ([#8188](https://github.com/hashicorp/terraform-provider-google/pull/8188))
* vpcaccess: fixed an issue where `google_vpc_access_connector` resource was not inferring the region from the provider. ([#8188](https://github.com/hashicorp/terraform-provider-google/pull/8188))

BUG FIXES:
* bigquery: fixed an issue in `bigquery_dataset_iam_member` where deleted members were not handled correctly ([#8231](https://github.com/hashicorp/terraform-provider-google/pull/8231))
* compute: fixed a perma-diff on `google_compute_health_check` when `log_config.enable` is set to false ([#8209](https://github.com/hashicorp/terraform-provider-google/pull/8209))
* notebooks: fixed permadiff on noRemoveDataDisk for `google_notebooks_instance` ([#8246](https://github.com/hashicorp/terraform-provider-google/pull/8246))
* resourcemanager: fixed an inconsistent result when IAM conditions are specified with `google_folder_iam_*` ([#8235](https://github.com/hashicorp/terraform-provider-google/pull/8235))
* healthcare: added retry logic on healthcare dataset not initialized error ([#8256](https://github.com/hashicorp/terraform-provider-google/pull/8256))

## 3.53.0 (January 19, 2021)

FEATURES:
* **New Data Source:** `google_compute_instance_template` ([#8137](https://github.com/hashicorp/terraform-provider-google/pull/8137))
* **New Resource:** `google_apigee_organization` ([#8178](https://github.com/hashicorp/terraform-provider-google/pull/8178))

IMPROVEMENTS:
* accesscontextmanager: added support for `google_access_context_manager_gcp_user_access_binding` ([#8168](https://github.com/hashicorp/terraform-provider-google/pull/8168))
* cloudbuild: promoted `github` fields in `google_cloud_build_trigger` to GA ([#8167](https://github.com/hashicorp/terraform-provider-google/pull/8167))
* memcached: fixed an issue where `google_memcached_instance` resource was not inferring the region from the provider. ([More info](https://github.com/hashicorp/terraform-provider-google/issues/8027))
* serviceaccount: added a `keepers` field to `google_service_account_key` that recreates the field when it is modified ([#8097](https://github.com/hashicorp/terraform-provider-google/pull/8097))
* sql: added restore from backup support to `google_sql_database_instance` ([#8138](https://github.com/hashicorp/terraform-provider-google/pull/8138))
* sql: added support for MYSQL_8_0 on resource `google_sql_source_representation_instance` ([#8135](https://github.com/hashicorp/terraform-provider-google/pull/8135))
* tpu: fixed an issue where `google_tpu_node` resource was not inferring the zone from the provider. ([More info](https://github.com/hashicorp/terraform-provider-google/issues/8027))
* vpcaccess: fixed an issue where `google_vpc_access_connector` resource was not inferring the region from the provider. ([More info](https://github.com/hashicorp/terraform-provider-google/issues/8027))

BUG FIXES:
* bigquery: enhanced diff suppress to ignore certain api divergences on resource `table` ([#8134](https://github.com/hashicorp/terraform-provider-google/pull/8134))
* container: fixed crash due to nil exclusions object when updating an existent cluster with maintenance_policy but without exclusions ([#8126](https://github.com/hashicorp/terraform-provider-google/pull/8126))
* project: fixed a bug in `google_project_access_approval_settings` where the default `project` was used rather than `project_id` ([#8169](https://github.com/hashicorp/terraform-provider-google/pull/8169))

## 3.52.0 (January 11, 2021)

BREAKING CHANGES:
* billing: removed import support for `google_billing_budget` as it never functioned correctly ([#8023](https://github.com/hashicorp/terraform-provider-google/pull/8023))

FEATURES:
* **New Data Source:** `google_sql_backup_run` ([#8100](https://github.com/hashicorp/terraform-provider-google/pull/8100))
* **New Data Source:** `google_storage_bucket_object_content` ([#8016](https://github.com/hashicorp/terraform-provider-google/pull/8016))
* **New Resource:** `google_billing_subaccount` ([#8022](https://github.com/hashicorp/terraform-provider-google/pull/8022))
* **New Resource:** `google_pubsub_lite_subscription` ([#8011](https://github.com/hashicorp/terraform-provider-google/pull/8011))
* **New Resource:** `google_pubsub_lite_topic` ([#8011](https://github.com/hashicorp/terraform-provider-google/pull/8011))

IMPROVEMENTS:
* bigquery: promoted bigquery reservation to GA. ([#8079](https://github.com/hashicorp/terraform-provider-google/pull/8079))
* bigtable: added support for specifying `duration` for `bigtable_gc_policy` to allow durations shorter than a day ([#7879](https://github.com/hashicorp/terraform-provider-google/pull/7879))
* bigtable: added support for specifying `duration` for `bigtable_gc_policy` to allow durations shorter than a day ([#8081](https://github.com/hashicorp/terraform-provider-google/pull/8081))
* billing: promoted `google_billing_budget` to GA ([#8023](https://github.com/hashicorp/terraform-provider-google/pull/8023))
* compute: Added support for Google Virtual Network Interface (gVNIC) for `google_compute_image` ([#8007](https://github.com/hashicorp/terraform-provider-google/pull/8007))
* compute: added SHARED_LOADBALANCER_VIP as a valid option for `google_compute_address.purpose` ([#7987](https://github.com/hashicorp/terraform-provider-google/pull/7987))
* compute: added field `multiwriter` to resource `disk` (beta) ([#8098](https://github.com/hashicorp/terraform-provider-google/pull/8098))
* compute: added support for `enable_independent_endpoint_mapping` to `google_compute_router_nat` resource ([#8049](https://github.com/hashicorp/terraform-provider-google/pull/8049))
* compute: added support for `filter.direction` to `google_compute_packet_mirroring` ([#8102](https://github.com/hashicorp/terraform-provider-google/pull/8102))
* compute: promoted `confidential_instance_config` field in `google_compute_instance` and `google_compute_instance_template` to GA ([#8089](https://github.com/hashicorp/terraform-provider-google/pull/8089))
* compute: promoted `google_compute_forwarding_rule` `is_mirroring_collector` to GA ([#8102](https://github.com/hashicorp/terraform-provider-google/pull/8102))
* compute: promoted `google_compute_packet_mirroring` to GA ([#8102](https://github.com/hashicorp/terraform-provider-google/pull/8102))
* dataflow: Added optional `kms_key_name` field for `google_dataflow_job` ([#8116](https://github.com/hashicorp/terraform-provider-google/pull/8116))
* dataflow: added documentation about using `parameters` for custom service account and other pipeline options to `google_dataflow_flex_template_job` ([#7999](https://github.com/hashicorp/terraform-provider-google/pull/7999))
* redis: added `auth_string` output to `google_redis_instance` when `auth_enabled` is `true` ([#8090](https://github.com/hashicorp/terraform-provider-google/pull/8090))
* redis: promoted `google_redis_instance.auth_enabled` to GA ([#8090](https://github.com/hashicorp/terraform-provider-google/pull/8090))
* sql: added support for setting the `type` field on `google_sql_user` to support IAM authentication ([#8017](https://github.com/hashicorp/terraform-provider-google/pull/8017))
* sql: added support for setting the `type` field on `google_sql_user` to support IAM authentication ([#8047](https://github.com/hashicorp/terraform-provider-google/pull/8047))

BUG FIXES:
* compute: removed requirement for `google_compute_region_url_map` default_service, as it should be a choice of default_service or default_url_redirect ([#2810](https://github.com/hashicorp/terraform-provider-google-beta/pull/2810))
* cloud_tasks: fixed permadiff on retry_config.max_retry_duration for `google_cloud_tasks_queue` when the 0s is supplied ([#8078](https://github.com/hashicorp/terraform-provider-google/pull/8078))
* cloudfunctions: fixed a bug where `google_cloudfunctions_function` would sometimes fail to update after being imported from gcloud ([#8010](https://github.com/hashicorp/terraform-provider-google/pull/8010))
* cloudrun: fixed a permanent diff on `google_cloud_run_domain_mapping` `spec.force_override` field ([#8026](https://github.com/hashicorp/terraform-provider-google/pull/8026))
* container: added plan time validation to ensure `enable_private_nodes` is true if `master_ipv4_cidr_block` is set on resource `cluster` ([#8066](https://github.com/hashicorp/terraform-provider-google/pull/8066))
* dataproc: updated jobs to no longer wait for job completion during create ([#8064](https://github.com/hashicorp/terraform-provider-google/pull/8064))
* filestore: updated retry logic to fail fast on quota error which cannot succeed on retry. ([#8080](https://github.com/hashicorp/terraform-provider-google/pull/8080))
* logging: fixed updating on disabled in `google_logging_project_sink` ([#8093](https://github.com/hashicorp/terraform-provider-google/pull/8093))
* scheduler: Fixed syntax error in the Cloud Scheduler HTTP target example. ([#8004](https://github.com/hashicorp/terraform-provider-google/pull/8004))
* sql: fixed a bug in `google_sql_database_instance` that caused a permadiff on `settings.replication_type` ([#8006](https://github.com/hashicorp/terraform-provider-google/pull/8006))
* storage: updated IAM resources to refresh etag sooner on an IAM conflict error, which will make applications of multiple IAM resources much faster. ([#8080](https://github.com/hashicorp/terraform-provider-google/pull/8080))

## 3.51.1 (January 07, 2021)

BUG FIXES:
* all: fixed a bug that would occur in various resources due to comparison of large integers ([#8103](https://github.com/hashicorp/terraform-provider-google/pull/8103))

## 3.51.0 (December 14, 2020)

FEATURES:
* **New Resource:** `google_firestore_document` ([#7932](https://github.com/hashicorp/terraform-provider-google/pull/7932))
* **New Resource:** `google_notebooks_instance` ([#7933](https://github.com/hashicorp/terraform-provider-google/pull/7933))
* **New Resource:** `google_notebooks_environment` ([#7933](https://github.com/hashicorp/terraform-provider-google/pull/7933))

IMPROVEMENTS:
* compute: added CDN features to `google_compute_region_backend_service`. ([#7941](https://github.com/hashicorp/terraform-provider-google/pull/7941))
* compute: added Flexible Cache Control features to `google_compute_backend_service`. ([#7941](https://github.com/hashicorp/terraform-provider-google/pull/7941))
* compute: added `replacement_method` field to `update_policy` block of `google_compute_instance_group_manager` ([#7918](https://github.com/hashicorp/terraform-provider-google/pull/7918))
* compute: added `replacement_method` field to `update_policy` block of `google_compute_region_instance_group_manager` ([#7918](https://github.com/hashicorp/terraform-provider-google/pull/7918))
* logging: added plan time validation for `unique_writer_identity` on `google_logging_project_sink` ([#7974](https://github.com/hashicorp/terraform-provider-google/pull/7974))
* storage: added more lifecycle conditions to `google_storage_bucket` resource ([#7937](https://github.com/hashicorp/terraform-provider-google/pull/7937))

BUG FIXES:
* all: bump default request timeout to avoid conflicts if creating a resource takes longer than expected ([#7976](https://github.com/hashicorp/terraform-provider-google/pull/7976))
* compute: removed `custom_response_headers` from GA `google_compute_backend_service` since it only works in the Beta version ([#7943](https://github.com/hashicorp/terraform-provider-google/pull/7943))
* project: fixed a bug where `google_project_default_service_accounts` would delete all IAM bindings on a project when run with `action = "DEPRIVILEGE"` ([#7984](https://github.com/hashicorp/terraform-provider-google/pull/7984))
* spanner: fixed an issue in `google_spanner_database` where multi-statement updates were not formatted correctly ([#7970](https://github.com/hashicorp/terraform-provider-google/pull/7970))
* sql: fixed a bug in `google_sql_database_instance` that caused a permadiff on `settings.replication_type` ([#8006](https://github.com/hashicorp/terraform-provider-google/pull/8006))

## 3.50.0 (December 7, 2020)

FEATURES:
* **New Data Source:** `google_composer_environment` ([#7902](https://github.com/hashicorp/terraform-provider-google/pull/7902))
* **New Data Source:** `google_monitoring_cluster_istio_service` ([#7847](https://github.com/hashicorp/terraform-provider-google/pull/7847))
* **New Data Source:** `google_monitoring_mesh_istio_service` ([#7847](https://github.com/hashicorp/terraform-provider-google/pull/7847))

IMPROVEMENTS:
* compute: added `replacement_method` field to `update_policy` block of `google_compute_instance_group_manager` ([#7918](https://github.com/hashicorp/terraform-provider-google/pull/7918))
* compute: added `replacement_method` field to `update_policy` block of `google_compute_region_instance_group_manager` ([#7918](https://github.com/hashicorp/terraform-provider-google/pull/7918))
* compute: added more fields to cdn_policy block of `google_compute_backend_bucket` ([#7888](https://github.com/hashicorp/terraform-provider-google/pull/7888))
* compute: promoted `google_compute_managed_ssl_certificate` to GA ([#7914](https://github.com/hashicorp/terraform-provider-google/pull/7914))
* compute: promoted `google_compute_resource_policy` to GA ([#7917](https://github.com/hashicorp/terraform-provider-google/pull/7917))
* compute: updated `google_compute_url_map`'s fields referring to backend services to be able to refer to backend buckets. ([#7916](https://github.com/hashicorp/terraform-provider-google/pull/7916))
* container: added cluster state check before proceeding on the node pool activities ([#7887](https://github.com/hashicorp/terraform-provider-google/pull/7887))
* google: added support for more import formats to google_project_iam_custom_role ([#7862](https://github.com/hashicorp/terraform-provider-google/pull/7862))
* project: added new restore_policy `REVERT_AND_IGNORE_FAILURE` to `google_project_default_service_accounts` ([#7906](https://github.com/hashicorp/terraform-provider-google/pull/7906))

BUG FIXES:
* bigqueryconnection: fixed failure to import a resource if it has a non-default project or location. ([#7903](https://github.com/hashicorp/terraform-provider-google/pull/7903))
* iam: fixed iam conflict handling so that optimistic-locking retries will succeed more often. ([#7915](https://github.com/hashicorp/terraform-provider-google/pull/7915))
* storage: fixed an issue in `google_storage_bucket` where `cors` could not be removed ([#7858](https://github.com/hashicorp/terraform-provider-google/pull/7858))

## 3.49.0 (November 23, 2020)

FEATURES:
* **New Resource:** google_healthcare_consent_store ([#7803](https://github.com/hashicorp/terraform-provider-google/pull/7803))
* **New Resource:** google_healthcare_consent_store_iam_binding ([#7803](https://github.com/hashicorp/terraform-provider-google/pull/7803))
* **New Resource:** google_healthcare_consent_store_iam_member ([#7803](https://github.com/hashicorp/terraform-provider-google/pull/7803))
* **New Resource:** google_healthcare_consent_store_iam_policy ([#7803](https://github.com/hashicorp/terraform-provider-google/pull/7803))

IMPROVEMENTS:
* bigquery: added `ORC` as a valid option to `source_format` field of  `google_bigquery_table` resource ([#7804](https://github.com/hashicorp/terraform-provider-google/pull/7804))
* cloud_identity: promoted `google_cloud_identity_group_membership` to GA ([#7786](https://github.com/hashicorp/terraform-provider-google/pull/7786))
* cloud_identity: promoted `google_cloud_identity_group` to GA ([#7786](https://github.com/hashicorp/terraform-provider-google/pull/7786))
* cloud_identity: promoted data source `google_cloud_identity_group_memberships` to GA ([#7786](https://github.com/hashicorp/terraform-provider-google/pull/7786))
* cloud_identity: promoted data source `google_cloud_identity_groups` to GA ([#7786](https://github.com/hashicorp/terraform-provider-google/pull/7786))
* compute: added `custom_response_headers` field to `google_compute_backend_service` resource ([#7824](https://github.com/hashicorp/terraform-provider-google/pull/7824))
* container: added maintenance_exclusions_window to `google_container_cluster` ([#7830](https://github.com/hashicorp/terraform-provider-google/pull/7830))
* logging: added description and disabled to logging sinks ([#7809](https://github.com/hashicorp/terraform-provider-google/pull/7809))
* runtimeconfig: marked value and text fields in `google_runtimeconfig_variable` resource as sensitive ([#7808](https://github.com/hashicorp/terraform-provider-google/pull/7808))
* sql: added `deletion_policy` field to `google_sql_user` to enable abandoning users rather than deleting them ([#7820](https://github.com/hashicorp/terraform-provider-google/pull/7820))

BUG FIXES:
* bigtable: added ignore_warnings flag to create call for `google_bigtable_app_profile` ([#7806](https://github.com/hashicorp/terraform-provider-google/pull/7806))

## 3.48.0 (November 16, 2020)

FEATURES:
* **New Data Source:** `google_iam_workload_identity_pool_provider` ([#7733](https://github.com/hashicorp/terraform-provider-google/pull/7733))

IMPROVEMENTS:
* apigateway: added api_config_id_prefix field to `google_api_gateway_api_config` resoure ([#7753](https://github.com/hashicorp/terraform-provider-google/pull/7753))
* cloudfunctions: fixed a bug with `google_cloudfunction_function` that blocked updates when Organization Policies are enabled. ([#7723](https://github.com/hashicorp/terraform-provider-google/pull/7723))
* compute: added `autoscaling_policy.0.scale_in_control` fields to `google_compute_autoscaler` ([#7773](https://github.com/hashicorp/terraform-provider-google/pull/7773))
* compute: added `autoscaling_policy.0.scale_in_control` fields to `google_compute_region_autoscaler` ([#7773](https://github.com/hashicorp/terraform-provider-google/pull/7773))
* compute: added update support for `google_compute_interconnect_attachment` `bandwidth` field ([#7762](https://github.com/hashicorp/terraform-provider-google/pull/7762))
* dataproc: added "FLINK", "DOCKER", "HBASE" as valid options for field `cluster_config.0.software_config.0.optional_components` of `google_dataproc_cluster` resource ([#7726](https://github.com/hashicorp/terraform-provider-google/pull/7726))

BUG FIXES:
* cloudrun: added diff suppress function for `google_cloud_run_domain_mapping` `metadata.annotations` to ignore API-set fields ([#7764](https://github.com/hashicorp/terraform-provider-google/pull/7764))
* spanner: marked `google_spanner_instance.config` as ForceNew as is not updatable ([#7763](https://github.com/hashicorp/terraform-provider-google/pull/7763))

## 3.47.0 (November 09, 2020)

FEATURES:
* **New Data Source:** `google_iam_workload_identity_pool` ([#7704](https://github.com/hashicorp/terraform-provider-google/pull/7704))
* **New Resource:** `google_iam_workload_identity_pool_provider` ([#7712](https://github.com/hashicorp/terraform-provider-google/pull/7712))
* **New Resource:** `google_project_default_service_accounts` ([#7709](https://github.com/hashicorp/terraform-provider-google/pull/7709))

IMPROVEMENTS:
* cloudfunctions: fixed a bug with `google_cloudfunction_function` that blocked updates when Organization Policies are enabled. ([#7723](https://github.com/hashicorp/terraform-provider-google/pull/7723))
* functions: added 4096 as a valid value for available_memory_mb field of `google_cloudfunction_function` ([#7707](https://github.com/hashicorp/terraform-provider-google/pull/7707))
* cloudrun: patched `google_cloud_run_service` to suppress Google generated annotations ([#7721](https://github.com/hashicorp/terraform-provider-google/pull/7721))

BUG FIXES:
* dataflow: removed required validation for zone for `google_data_flow_job` when region is given in the config ([#7703](https://github.com/hashicorp/terraform-provider-google/pull/7703))
* monitoring: Fixed type of `google_monitoring_slo`'s `range` values - some `range` values are doubles, others are integers. ([#7676](https://github.com/hashicorp/terraform-provider-google/pull/7676))
* pubsub: Fixed permadiff on push_config.attributes. ([#7714](https://github.com/hashicorp/terraform-provider-google/pull/7714))
* storage: fixed an issue in `google_storage_bucket` where `lifecycle_rules` were always included in update requests ([#7727](https://github.com/hashicorp/terraform-provider-google/pull/7727))

## 3.46.0 (November 02, 2020)
NOTES:
* compute: updated `google_compute_machine_image` resource to complete once the Image is ready. ([#7629](https://github.com/hashicorp/terraform-provider-google/pull/7629))

FEATURES:
* **New Resource:** `google_api_gateway_api_config_iam_binding` ([#7626](https://github.com/hashicorp/terraform-provider-google/pull/7626))
* **New Resource:** `google_api_gateway_api_config_iam_member` ([#7626](https://github.com/hashicorp/terraform-provider-google/pull/7626))
* **New Resource:** `google_api_gateway_api_config_iam_policy` ([#7626](https://github.com/hashicorp/terraform-provider-google/pull/7626))
* **New Resource:** `google_api_gateway_api_config` ([#7626](https://github.com/hashicorp/terraform-provider-google/pull/7626))
* **New Resource:** `google_api_gateway_api_iam_binding` ([#7626](https://github.com/hashicorp/terraform-provider-google/pull/7626))
* **New Resource:** `google_api_gateway_api_iam_member` ([#7626](https://github.com/hashicorp/terraform-provider-google/pull/7626))
* **New Resource:** `google_api_gateway_api_iam_policy` ([#7626](https://github.com/hashicorp/terraform-provider-google/pull/7626))
* **New Resource:** `google_api_gateway_api` ([#7626](https://github.com/hashicorp/terraform-provider-google/pull/7626))
* **New Resource:** `google_api_gateway_gateway_iam_binding` ([#7626](https://github.com/hashicorp/terraform-provider-google/pull/7626))
* **New Resource:** `google_api_gateway_gateway_iam_member` ([#7626](https://github.com/hashicorp/terraform-provider-google/pull/7626))
* **New Resource:** `google_api_gateway_gateway_iam_policy` ([#7626](https://github.com/hashicorp/terraform-provider-google/pull/7626))
* **New Resource:** `google_api_gateway_gateway` ([#7626](https://github.com/hashicorp/terraform-provider-google/pull/7626))
* **New Resource:** `google_compute_instance_from_machine_image` ([#7629](https://github.com/hashicorp/terraform-provider-google/pull/7629))
* **New Resource:** `google_compute_machine_image_iam_binding` ([#7629](https://github.com/hashicorp/terraform-provider-google/pull/7629))
* **New Resource:** `google_compute_machine_image_iam_member` ([#7629](https://github.com/hashicorp/terraform-provider-google/pull/7629))
* **New Resource:** `google_compute_machine_image_iam_policy` ([#7629](https://github.com/hashicorp/terraform-provider-google/pull/7629))
* **New Resource:** `google_iap_tunnel_iam_binding` ([#7635](https://github.com/hashicorp/terraform-provider-google/pull/7635))
* **New Resource:** `google_iap_tunnel_iam_member` ([#7635](https://github.com/hashicorp/terraform-provider-google/pull/7635))
* **New Resource:** `google_iap_tunnel_iam_policy` ([#7635](https://github.com/hashicorp/terraform-provider-google/pull/7635))
* **New Resource:** compute: promoted `google_compute_region_network_endpoint_group` to GA ([#7618](https://github.com/hashicorp/terraform-provider-google/pull/7618))

IMPROVEMENTS:
* asset: added conditions to Cloud Asset Feeds ([#7632](https://github.com/hashicorp/terraform-provider-google/pull/7632))
* bigquery: added `email_preferences ` field to `google_bigquery_data_transfer_config` resource ([#7665](https://github.com/hashicorp/terraform-provider-google/pull/7665))
* bigquery: added `schedule_options` field to `google_bigquery_data_transfer_config` resource ([#7633](https://github.com/hashicorp/terraform-provider-google/pull/7633))
* compute: added `private_ipv6_google_access` field to `google_compute_subnetwork` ([#7651](https://github.com/hashicorp/terraform-provider-google/pull/7651))
* compute: added storage_locations & cmek fields to `google_compute_machine_image` resource ([#7629](https://github.com/hashicorp/terraform-provider-google/pull/7629))
* compute: added support for non-destructive updates to `export_custom_routes` and `import_custom_routes` for `google_compute_network_peering` ([#7619](https://github.com/hashicorp/terraform-provider-google/pull/7619))
* compute: relax `load_balancing_scheme` validation of `google_compute_region_backend_service` to support external network load-balancers ([#7592](https://github.com/hashicorp/terraform-provider-google/pull/7592))
* datacatalog: Add taxonomy and policy_tag to `google_data_catalog` ([#7588](https://github.com/hashicorp/terraform-provider-google/pull/7588))
* dlp: added `custom_info_types` to `google_dlp_inspect_template` ([#7650](https://github.com/hashicorp/terraform-provider-google/pull/7650))
* functions: added `build_environment_variables` field to `google_cloudfunction_function` ([#7596](https://github.com/hashicorp/terraform-provider-google/pull/7596))
* kms: added `skip_initial_version_creation` to `google_kms_crypto_key` ([#7647](https://github.com/hashicorp/terraform-provider-google/pull/7647))
* monitoring: Added Monitoring Query Language based alerting for `google_monitoring_alert_policy` ([#7664](https://github.com/hashicorp/terraform-provider-google/pull/7664))

BUG FIXES:
* compute: fixed an issue where `google_compute_health_check` `port` values caused a diff when `port_specification` was unset or set to `""` ([#7623](https://github.com/hashicorp/terraform-provider-google/pull/7623))
* monitoring: added more retries for potential failed monitoring operations ([#7631](https://github.com/hashicorp/terraform-provider-google/pull/7631))
* osconfig: fixed an issue where the `rollout.disruption_budget.percentage` field in `google_os_config_patch_deployment` did not correspond to a field in the API ([#7641](https://github.com/hashicorp/terraform-provider-google/pull/7641))
* sql: fixed a case in `google_sql_database_instance` where we inadvertently required the `projects.get` permission for a service networking precheck introduced in `v3.44.0` ([#7622](https://github.com/hashicorp/terraform-provider-google/pull/7622))

## 3.45.0 (October 28, 2020)

BREAKING CHANGES:
* pubsub: changing the value of `google_pubsub_subscription.enable_message_ordering` will now recreate the resource. Previously, an error was returned. ([#7584](https://github.com/hashicorp/terraform-provider-google/pull/7584))
* spanner: `google_spanner_database` resources now cannot be destroyed unless `deletion_protection = false` is set in state for the resource. ([#7557](https://github.com/hashicorp/terraform-provider-google/pull/7557))

NOTES:
* compute: added a warning to `google_compute_vpn_gateway` ([#7547](https://github.com/hashicorp/terraform-provider-google/pull/7547))

FEATURES:
* **New Data Source:** `google_spanner_instance` ([#7537](https://github.com/hashicorp/terraform-provider-google/pull/7537))
* **New Resource:** `access_context_manager_access_level_condition` ([#7524](https://github.com/hashicorp/terraform-provider-google/pull/7524))
* **New Resource:** `google_bigquery_routine` ([#7579](https://github.com/hashicorp/terraform-provider-google/pull/7579))

IMPROVEMENTS:
* billing_budget: added `disable_default_iam_recipients ` field to `google_billing_budget` to allow disable sending email notifications to default recipients. ([#7544](https://github.com/hashicorp/terraform-provider-google/pull/7544))
* compute: added `interface` attribute to `google_compute_disk` ([#7554](https://github.com/hashicorp/terraform-provider-google/pull/7554))
* compute: added support for updating `network_interface.[d].network_ip` on `google_compute_instance` when changing network or subnetwork ([#7515](https://github.com/hashicorp/terraform-provider-google/pull/7515))
* compute: added `mtu` field to `google_compute_network` resource ([#7567](https://github.com/hashicorp/terraform-provider-google/pull/7567))
* compute: promoted HA VPN fields in `google_compute_vpn_tunnel` to GA ([#7547](https://github.com/hashicorp/terraform-provider-google/pull/7547))
* compute: promoted `google_compute_external_vpn_gateway` to GA ([#7547](https://github.com/hashicorp/terraform-provider-google/pull/7547))
* compute: promoted `google_compute_ha_vpn_gateway` to GA ([#7547](https://github.com/hashicorp/terraform-provider-google/pull/7547))
* provider: added support for service account impersonation. ([#7542](https://github.com/hashicorp/terraform-provider-google/pull/7542))
* spanner: added `deletion_protection` field to `google_spanner_database` to make deleting them require an explicit intent. ([#7557](https://github.com/hashicorp/terraform-provider-google/pull/7557))

BUG FIXES:
* all: fixed misleading "empty non-retryable error" message that was appearing in debug logs ([#7569](https://github.com/hashicorp/terraform-provider-google/pull/7569))
* compute: fixed incorrect import format for `google_compute_global_network_endpoint` ([#7523](https://github.com/hashicorp/terraform-provider-google/pull/7523))
* compute: fixed issue where `google_compute_[region_]backend_service.backend.max_utilization` could not be updated ([#7575](https://github.com/hashicorp/terraform-provider-google/pull/7575))
* iap: fixed an eventual consistency bug causing creates for `google_iap_brand` to fail ([#7520](https://github.com/hashicorp/terraform-provider-google/pull/7520))
* provider: fixed an issue where the request headers would grow proportionally to the number of resources in a given `terraform apply` ([#7576](https://github.com/hashicorp/terraform-provider-google/pull/7576))
* serviceusage: fixed bug where concurrent activations/deactivations of project services would fail, now they retry ([#7519](https://github.com/hashicorp/terraform-provider-google/pull/7519))

## 3.44.0 (October 19, 2020)

BREAKING CHANGE:
* Added `deletion_protection` to `google_sql_database_instance`, which defaults to true. SQL instances can no longer be destroyed without setting `deletion_protection = false`. ([#7499](https://github.com/hashicorp/terraform-provider-google/pull/7499))

FEATURES:
* **New Data Source:** `google_app_engine_default_service_account` ([#7472](https://github.com/hashicorp/terraform-provider-google/pull/7472))
* **New Data Source:** `google_pubsub_topic` ([#7448](https://github.com/hashicorp/terraform-provider-google/pull/7448))

IMPROVEMENTS:
* bigquery: added ability for `google_bigquery_dataset_access` to retry quota errors since quota refreshes quickly. ([#7507](https://github.com/hashicorp/terraform-provider-google/pull/7507))
* bigquery: added `MONTH` and `YEAR` as allowed values in `google_bigquery_table.time_partitioning.type` ([#7461](https://github.com/hashicorp/terraform-provider-google/pull/7461))
* cloud_tasks: added `stackdriver_logging_config` field to `cloud_tasks_queue` resource ([#7487](https://github.com/hashicorp/terraform-provider-google/pull/7487))
* compute: added support for updating `network_interface.[d].network_ip` on `google_compute_instance` when changing network or subnetwork ([#7515](https://github.com/hashicorp/terraform-provider-google/pull/7515))
* compute: added `maintenance_policy` field to `google_compute_node_group` ([#7510](https://github.com/hashicorp/terraform-provider-google/pull/7510))
* compute: added filter field to google_compute_image datasource ([#7488](https://github.com/hashicorp/terraform-provider-google/pull/7488))
* compute: promoted `autoscaling_policy` field in `google_compute_node_group` to GA ([#7510](https://github.com/hashicorp/terraform-provider-google/pull/7510))
* dataproc: Added `graceful_decomissioning_timeout` field to `dataproc_cluster` resource ([#7485](https://github.com/hashicorp/terraform-provider-google/pull/7485))
* iam: fixed `google_service_account_id_token` datasource to work with User ADCs and Impersonated Credentials ([#7457](https://github.com/hashicorp/terraform-provider-google/pull/7457))
* logging: added bucket creation based on custom-id given for the resource `google_logging_project_bucket_config` ([#7492](https://github.com/hashicorp/terraform-provider-google/pull/7492))
* logging: Added support for exclusions options for `google_logging_project_sink` ([#7335](https://github.com/hashicorp/terraform-provider-google/pull/7335))
* oslogin: added ability to set a `project` on `google_os_login_ssh_public_key` ([#7505](https://github.com/hashicorp/terraform-provider-google/pull/7505))
* resourcemanager: added a precheck that the serviceusage API is enabled to `google_project` when `auto_create_network` is false, as configuring the GCE API is required in that circumstance ([#7447](https://github.com/hashicorp/terraform-provider-google/pull/7447))
* sql: added a check to `google_sql_database_instance` to catch failures early by seeing if Service Networking Connections already exists for the private network of the instance. ([#7499](https://github.com/hashicorp/terraform-provider-google/pull/7499))

BUG FIXES:
* accessapproval: fixed issue where, due to a recent API change, `google_*_access_approval.enrolled_services.cloud_product` entries specified as a URL would result in a permadiff ([#7468](https://github.com/hashicorp/terraform-provider-google/pull/7468))
* compute: fixed ability to clear `description` field on `google_compute_health_check` and `google_compute_region_health_check` ([#7500](https://github.com/hashicorp/terraform-provider-google/pull/7500))
* monitoring: fixed bug where deleting a `google_monitoring_dashboard` would give an "unsupported protocol scheme" error ([#7453](https://github.com/hashicorp/terraform-provider-google/pull/7453))

## 3.43.0 (October 12, 2020)

FEATURES:
* **New Data Source:** `google_pubsub_topic` ([#7426](https://github.com/hashicorp/terraform-provider-google/pull/7426))
* **New Data Source:** `google_compute_global_forwarding_rule` ([#7434](https://github.com/hashicorp/terraform-provider-google/pull/7434))
* **New Data Source:** `google_cloud_run_service` ([#7388](https://github.com/hashicorp/terraform-provider-google/pull/7388))
* **New Resource:** `google_bigtable_table_iam_member` ([#7410](https://github.com/hashicorp/terraform-provider-google/pull/7410))
* **New Resource:** `google_bigtable_table_iam_binding` ([#7410](https://github.com/hashicorp/terraform-provider-google/pull/7410))
* **New Resource:** `google_bigtable_table_iam_policy` ([#7410](https://github.com/hashicorp/terraform-provider-google/pull/7410))

IMPROVEMENTS:
* appengine: added ability to manage pre-firestore appengine applications. ([#7408](https://github.com/hashicorp/terraform-provider-google/pull/7408))
* bigquery: added support for `google_bigquery_table` `materialized_view` field ([#7080](https://github.com/hashicorp/terraform-provider-google/pull/7080))
* compute: Marked `google_compute_per_instance_config` as GA ([#7429](https://github.com/hashicorp/terraform-provider-google/pull/7429))
* compute: Marked `google_compute_region_per_instance_config` as GA ([#7429](https://github.com/hashicorp/terraform-provider-google/pull/7429))
* compute: Marked `stateful_disk` as GA in `google_compute_instance_group_manager` ([#7429](https://github.com/hashicorp/terraform-provider-google/pull/7429))
* compute: Marked `stateful_disk` as GA in `google_compute_region_instance_group_manager` ([#7429](https://github.com/hashicorp/terraform-provider-google/pull/7429))
* compute: added additional fields to the `google_compute_forwarding_rule` datasource. ([#7437](https://github.com/hashicorp/terraform-provider-google/pull/7437))
* dns: added `forwarding_path` field to `google_dns_policy` resource ([#7416](https://github.com/hashicorp/terraform-provider-google/pull/7416))
* netblock: changed `google_netblock_ip_ranges` to read from cloud.json file rather than DNS record ([#7157](https://github.com/hashicorp/terraform-provider-google/pull/7157))

BUG FIXES:
* accessapproval: fixed issue where, due to a recent API change, `google_*_access_approval.enrolled_services.cloud_product` entries specified as a URL would result in a permadiff
* bigquery: fixed an issue in `google_bigquery_job` where non-US locations could not be read ([#7418](https://github.com/hashicorp/terraform-provider-google/pull/7418))
* cloudrun: fixed an issue in `google_cloud_run_domain_mapping` where labels provided by Google would cause a diff ([#7407](https://github.com/hashicorp/terraform-provider-google/pull/7407))
* compute: Fixed an issue where `google_compute_region_backend_service` required `healthChecks` for a serverless network endpoint group. ([#7433](https://github.com/hashicorp/terraform-provider-google/pull/7433))
* container: fixed `node_config.image_type` perma-diff when specified in lower case. ([#7412](https://github.com/hashicorp/terraform-provider-google/pull/7412))
* datacatalog: fixed an error in `google_data_catalog_tag` when trying to set boolean field to `false` ([#7409](https://github.com/hashicorp/terraform-provider-google/pull/7409))
* monitoring: fixed bug where deleting a `google_monitoring_dashboard` would give an "unsupported protocol scheme" error

## 3.42.0 (October 05, 2020)

FEATURES:
* **New Resource:** google_data_loss_prevention_deidentify_template ([#7378](https://github.com/hashicorp/terraform-provider-google/pull/7378))

IMPROVEMENTS:
* compute: added support for updating `network_interface.[d].network` and `network_interface.[d].subnetwork` properties on `google_compute_instance`. ([#7358](https://github.com/hashicorp/terraform-provider-google/pull/7358))
* healthcare: added field `parser_config.version` to `google_healthcare_hl7_v2_store` ([#7357](https://github.com/hashicorp/terraform-provider-google/pull/7357))

BUG FIXES:
* bigquery: fixed an issue where `google_bigquery_table` would crash while reading an empty schema ([#7359](https://github.com/hashicorp/terraform-provider-google/pull/7359))
* compute: fixed an issue where `google_compute_instance_template` would throw an error for unspecified `disk_size_gb` values while upgrading the provider. ([#7355](https://github.com/hashicorp/terraform-provider-google/pull/7355))
* resourcemanager: fixed an issue in retrieving `google_active_folder` data source when the display name included whitespace ([#7395](https://github.com/hashicorp/terraform-provider-google/pull/7395))

## 3.41.0 (September 28, 2020)

IMPROVEMENTS:
* compute: added `SEV_CAPABLE` option to `guest_os_features` in `google_compute_image` resource. ([#7313](https://github.com/hashicorp/terraform-provider-google/pull/7313))
* tpu: added `use_service_networking` to `google_tpu_node` which enables Shared VPC Support. ([#7294](https://github.com/hashicorp/terraform-provider-google/pull/7294))

## 3.40.0 (September 21, 2020)

DEPRECATIONS:
* bigtable: Deprecated `instance_type` for `google_bigtable_instance` - it is now recommended to leave field unspecified. ([#7253](https://github.com/hashicorp/terraform-provider-google/pull/7253))

FEATURES:
* **New Data Source:** `google_compute_region_ssl_certificate` ([#7252](https://github.com/hashicorp/terraform-provider-google/pull/7252))
* **New Resource:** `google_compute_target_grpc_proxy` ([#7277](https://github.com/hashicorp/terraform-provider-google/pull/7277))

IMPROVEMENTS:
* cloudfunctions: added the ALLOW_INTERNAL_AND_GCLB option to `ingress_settings` of `google_cloudfunctions_function` resource. ([#7287](https://github.com/hashicorp/terraform-provider-google/pull/7287))
* cloudlbuild: added `options` and `artifacts` properties to `google_cloudbuild_trigger` ([#7280](https://github.com/hashicorp/terraform-provider-google/pull/7280))
* compute: added GRPC as a valid value for `google_compute_backend_service.protocol` (and regional equivalent) ([#7254](https://github.com/hashicorp/terraform-provider-google/pull/7254))
* compute: added support for configuring Internal load balancer for Cloud Run for Anthos ([#7268](https://github.com/hashicorp/terraform-provider-google/pull/7268))
* compute: added 'all' option for `google_compute_firewall` ([#7225](https://github.com/hashicorp/terraform-provider-google/pull/7225))
* dataflow : added `transformnameMapping` to `google_dataflow_job` ([#7259](https://github.com/hashicorp/terraform-provider-google/pull/7259))
* dns: added `force_destroy` option to `google_dns_managed_zone` to delete records created outside of Terraform ([#7289](https://github.com/hashicorp/terraform-provider-google/pull/7289))
* serviceusage: added ability to pass `google.project.id` to `google_project_service.project` ([#7255](https://github.com/hashicorp/terraform-provider-google/pull/7255))
* spanner: added schema update/update ddl support for `google_spanner_database` ([#7279](https://github.com/hashicorp/terraform-provider-google/pull/7279))

BUG FIXES:
* bigtable: fixed the update behaviour of the `single_cluster_routing` sub-fields in `google_bigtable_app_profile` ([#7266](https://github.com/hashicorp/terraform-provider-google/pull/7266))
* dataproc: fixed issues where updating `google_dataproc_cluster.cluster_config.autoscaling_policy` would do nothing, and where there was no way to remove a policy. ([#7269](https://github.com/hashicorp/terraform-provider-google/pull/7269))
* osconfig: fixed a potential crash in `google_os_config_patch_deployment` due to an unchecked nil value in `recurring_schedule` ([#7265](https://github.com/hashicorp/terraform-provider-google/pull/7265))
* serviceusage: fixed intermittent failure when a service is already being modified - added retries [#7230](https://github.com/hashicorp/terraform-provider-google/pull/7230))
* serviceusage: fixed an issue where `bigquery.googleapis.com` was getting enabled as the `bigquery-json.googleapis.com` alias instead, incorrectly. This had no user impact yet, but the alias may go away in the future. ([#7230](https://github.com/hashicorp/terraform-provider-google/pull/7230))

## 3.39.0 (September 15, 2020)

IMPROVEMENTS:
* compute: added `storage_locations` field to `google_compute_snapshot` ([#7201](https://github.com/hashicorp/terraform-provider-google/pull/7201))
* compute: added `kms_key_service_account`, `kms_key_self_link ` fields to `snapshot_encryption_key` field in `google_compute_snapshot` ([#7201](https://github.com/hashicorp/terraform-provider-google/pull/7201))
* compute: added `source_disk_encryption_key.kms_key_service_account` field to `google_compute_snapshot` ([#7201](https://github.com/hashicorp/terraform-provider-google/pull/7201))
* container: added `self_link` to `google_container_cluster` ([#7191](https://github.com/hashicorp/terraform-provider-google/pull/7191))
* container: marked `workload_metadata_config` as GA in `google_container_node_pool` ([#7192](https://github.com/hashicorp/terraform-provider-google/pull/7192))

BUG FIXES:
* bigquery: fixed a bug when a BigQuery table schema didn't have `name` in the schema. Previously it would panic; now it logs an error. ([#7215](https://github.com/hashicorp/terraform-provider-google/pull/7215))
* bigquery: fixed bug where updating `clustering` would force a new resource rather than update. ([#7195](https://github.com/hashicorp/terraform-provider-google/pull/7195))
* bigquerydatatransfer: fixed `params.secret_access_key` perma-diff for AWS S3 data transfer config types by adding a `sensitive_params` block with the `secret_access_key` attribute. ([#7174](https://github.com/hashicorp/terraform-provider-google/pull/7174))
* compute: fixed bug where `delete_default_routes_on_create=true` was not actually deleting the default routes on create. ([#7199](https://github.com/hashicorp/terraform-provider-google/pull/7199))

## 3.38.0 (September 08, 2020)

DEPRECATIONS:
* storage: deprecated `bucket_policy_only` field in `google_storage_bucket` in favour of `uniform_bucket_level_access` ([#7143](https://github.com/hashicorp/terraform-provider-google/pull/7143))

FEATURES:
* **New Resource:** google_compute_disk_iam_binding ([#7110](https://github.com/hashicorp/terraform-provider-google/pull/7110))
* **New Resource:** google_compute_disk_iam_member ([#7110](https://github.com/hashicorp/terraform-provider-google/pull/7110))
* **New Resource:** google_compute_disk_iam_policy ([#7110](https://github.com/hashicorp/terraform-provider-google/pull/7110))
* **New Resource:** google_compute_region_disk_iam_binding ([#7110](https://github.com/hashicorp/terraform-provider-google/pull/7110))
* **New Resource:** google_compute_region_disk_iam_member ([#7110](https://github.com/hashicorp/terraform-provider-google/pull/7110))
* **New Resource:** google_compute_region_disk_iam_policy ([#7110](https://github.com/hashicorp/terraform-provider-google/pull/7110))
* **New Resource:** google_data_loss_prevention_inspect_template ([#7123](https://github.com/hashicorp/terraform-provider-google/pull/7123))
* **New Resource:** google_data_loss_prevention_job_trigger ([#7123](https://github.com/hashicorp/terraform-provider-google/pull/7123))
* **New Resource:** google_data_loss_prevention_stored_info_type ([#7145](https://github.com/hashicorp/terraform-provider-google/pull/7145))

IMPROVEMENTS:
* compute: Added graceful termination to `google_compute_instance_group_manager` create calls so that partially created instance group managers will resume the original operation if the Terraform process is killed mid create. ([#7153](https://github.com/hashicorp/terraform-provider-google/pull/7153))
* container: added project override support to `google_container_cluster` and `google_container_nodepool` ([#7114](https://github.com/hashicorp/terraform-provider-google/pull/7114))
* osconfig: added rollout field to `google_os_config_patch_deployment` ([#7172](https://github.com/hashicorp/terraform-provider-google/pull/7172))
* provider: added a new field `billing_project` to the provider that's associated as a billing/quota project with most requests when `user_project_override` is true ([#7113](https://github.com/hashicorp/terraform-provider-google/pull/7113))
* resourcemanager: added additional fields to `google_projects` datasource ([#7139](https://github.com/hashicorp/terraform-provider-google/pull/7139))
* serviceusage: added project override support to `google_project_service` ([#7114](https://github.com/hashicorp/terraform-provider-google/pull/7114))

BUG FIXES:
* bigquerydatatransfer: fixed `params.secret_access_key` perma-diff for AWS S3 data transfer config types by adding a `sensitive_params` block with the `secret_access_key` attribute. ([#7174](https://github.com/hashicorp/terraform-provider-google/pull/7174))
* compute: Fixed bug with `google_netblock_ip_ranges` data source failing to read from the correct URL ([#7156](https://github.com/hashicorp/terraform-provider-google/pull/7156))
* compute: fixed updating `google_compute_instance.shielded_instance_config` by adding it to the `allow_stopping_for_update` list ([#7132](https://github.com/hashicorp/terraform-provider-google/pull/7132))

## 3.37.0 (August 31, 2020)
NOTES:
* Drop recommendation to use -provider= on import in documentation ([#7100](https://github.com/hashicorp/terraform-provider-google/pull/7100))

FEATURES:
* **New Resource:** `google_compute_image_iam_binding` ([#7070](https://github.com/hashicorp/terraform-provider-google/pull/7070))
* **New Resource:** `google_compute_image_iam_member` ([#7070](https://github.com/hashicorp/terraform-provider-google/pull/7070))
* **New Resource:** `google_compute_image_iam_policy` ([#7070](https://github.com/hashicorp/terraform-provider-google/pull/7070))
* **New Resource:** `google_compute_disk_iam_binding` ([#7110](https://github.com/hashicorp/terraform-provider-google/pull/7110))
* **New Resource:** `google_compute_disk_iam_member` ([#7110](https://github.com/hashicorp/terraform-provider-google/pull/7110))
* **New Resource:** `google_compute_disk_iam_policy` ([#7110](https://github.com/hashicorp/terraform-provider-google/pull/7110))
* **New Resource:** `google_compute_region_disk_iam_binding` ([#7110](https://github.com/hashicorp/terraform-provider-google/pull/7110))
* **New Resource:** `google_compute_region_disk_iam_member` ([#7110](https://github.com/hashicorp/terraform-provider-google/pull/7110))
* **New Resource:** `google_compute_region_disk_iam_policy` ([#7110](https://github.com/hashicorp/terraform-provider-google/pull/7110))

IMPROVEMENTS:
* appengine: added `vpc_access_connector` field to `google_app_engine_standard_app_version` resource ([#7062](https://github.com/hashicorp/terraform-provider-google/pull/7062))
* bigquery: added `notification_pubsub_topic` field to `google_bigquery_data_transfer_config` resource ([#7076](https://github.com/hashicorp/terraform-provider-google/pull/7076))
* compute: Added custom metadata fields and filter expressions to `google_compute_subnetwork` flow log configuration ([#7099](https://github.com/hashicorp/terraform-provider-google/pull/7099))
* compute: Added support to `google_compute_backend_service` for setting a serverless regional network endpoint group as `backend.group` ([#7066](https://github.com/hashicorp/terraform-provider-google/pull/7066))
* compute: added support for pd-balanced disk type for `google_compute_instance` ([#7108](https://github.com/hashicorp/terraform-provider-google/pull/7108))
* container: added support for pd-balanced disk type for `google_container_node_pool` ([#7108](https://github.com/hashicorp/terraform-provider-google/pull/7108))
* pubsub: added `retry_policy` to `google_pubsub_subscription` resource ([#7077](https://github.com/hashicorp/terraform-provider-google/pull/7077))

BUG FIXES:
* compute: fixed an issue where `google_compute_url_map` `path_matcher.default_route_action` would conflict with `default_url_redirect` ([#7063](https://github.com/hashicorp/terraform-provider-google/pull/7063))
* kms: updated `data_source_secret_manager_secret_version` to have consistent id value ([#7098](https://github.com/hashicorp/terraform-provider-google/pull/7098))

## 3.36.0 (August 24, 2020)

FEATURES:
* **New Resource:** `google_active_directory_domain_trust` ([#7056](https://github.com/hashicorp/terraform-provider-google/pull/7056))
* **New Resource:** `google_access_context_manager_service_perimeters` ([#7027](https://github.com/hashicorp/terraform-provider-google/pull/7027))
* **New Resource:** `google_access_context_manager_access_levels` ([#7027](https://github.com/hashicorp/terraform-provider-google/pull/7027))
* **New Resource:** `google_folder_access_approval_settings` ([#7010](https://github.com/hashicorp/terraform-provider-google/pull/7010))
* **New Resource:** `google_organization_access_approval_settings` ([#7010](https://github.com/hashicorp/terraform-provider-google/pull/7010))
* **New Resource:** `google_project_access_approval_settings` ([#7010](https://github.com/hashicorp/terraform-provider-google/pull/7010))
* **New Resource:** `google_bigquery_table_iam_policy` ([#7041](https://github.com/hashicorp/terraform-provider-google/pull/7041))
* **New Resource:** `google_bigquery_table_iam_binding` ([#7041](https://github.com/hashicorp/terraform-provider-google/pull/7041))
* **New Resource:** `google_bigquery_table_iam_member` ([#7041](https://github.com/hashicorp/terraform-provider-google/pull/7041))

IMPROVEMENTS:
* compute: added grpc_health_check block to compute_health_check ([#7038](https://github.com/hashicorp/terraform-provider-google/pull/7038))
* compute: added grpc_health_check block to compute_region_health_check ([#7038](https://github.com/hashicorp/terraform-provider-google/pull/7038))
* pubsub: added `enable_message_ordering` support to `google_pubsub_subscription` ([#7039](https://github.com/hashicorp/terraform-provider-google/pull/7039))
* sql: added project field to `google_sql_database_instance` datasource. ([#7007](https://github.com/hashicorp/terraform-provider-google/pull/7007))
* storage: added `ARCHIVE` as an accepted class for `google_storage_bucket` and `google_storage_bucket_object` ([#7030](https://github.com/hashicorp/terraform-provider-google/pull/7030))

BUG FIXES:
* all: updated base urls for compute, dns, storage, and bigquery APIs to their recommended endpoints ([#7045](https://github.com/hashicorp/terraform-provider-google/pull/7045))
* bigquery: fixed a bug where `dataset_access.iam_member` would produce inconsistent results after apply. ([#7047](https://github.com/hashicorp/terraform-provider-google/pull/7047))
* bigquery: fixed an issue with `use_legacy_sql` not being set to `false`. ([#7012](https://github.com/hashicorp/terraform-provider-google/pull/7012))
* dns: fixed an issue where `google_dns_managed_zone` would not remove `private_visibility_config` on updates ([#7022](https://github.com/hashicorp/terraform-provider-google/pull/7022))
* sql: fixed an issue where `google_sql_database_instance` would throw an error when removing `private_network`. Removing `private_network` now recreates the resource. ([#7054](https://github.com/hashicorp/terraform-provider-google/pull/7054))

## 3.35.0 (August 17, 2020)
NOTES:
* all: Updated lists of enums to display the enum options in the documentation pages. ([#6946](https://github.com/hashicorp/terraform-provider-google/pull/6946))

FEATURES:
* **New Resource:** `google_compute_region_network_endpoint_group` (supports serverless NEGs) ([#6960](https://github.com/hashicorp/terraform-provider-google/pull/6960))
* **New Resource:** `google_game_services_game_server_cluster` ([#6983](https://github.com/hashicorp/terraform-provider-google/pull/6983))
* **New Resource:** `google_game_services_game_server_config` ([#6983](https://github.com/hashicorp/terraform-provider-google/pull/6983))
* **New Resource:** `google_game_services_game_server_deployment_rollout` ([#6983](https://github.com/hashicorp/terraform-provider-google/pull/6983))
* **New Resource:** `google_game_services_game_server_deployment` ([#6983](https://github.com/hashicorp/terraform-provider-google/pull/6983))
* **New Resource:** `google_game_services_realm` ([#6983](https://github.com/hashicorp/terraform-provider-google/pull/6983))

IMPROVEMENTS:
* appengine: converted `google_app_engine_standard_app_version`'s `inbound_services` to an enum array, which enhances docs and provides some client-side validation. ([#6956](https://github.com/hashicorp/terraform-provider-google/pull/6956))
* cloudbuild: added tags, source, queue_ttl, logs_bucket, substitutions, and secrets to `google_cloudbuild_trigger` ([#6942](https://github.com/hashicorp/terraform-provider-google/pull/6942))
* cloudfunctions: Updated the `google_cloudfunctions_function` datasource to include new fields available in the API. ([#6935](https://github.com/hashicorp/terraform-provider-google/pull/6935))
* compute: added `source_image` and `source_snapshot` to `google_compute_image` ([#6980](https://github.com/hashicorp/terraform-provider-google/pull/6980))
* compute: added confidential_instance_config block to google_compute_instance ([#7000](https://github.com/hashicorp/terraform-provider-google/pull/7000))
* compute: added confidential_instance_config block to google_compute_instance_template ([#7000](https://github.com/hashicorp/terraform-provider-google/pull/7000))
* container: added `release_channel_default_version` field to `data.google_container_engine_versions` (GA) ([#6963](https://github.com/hashicorp/terraform-provider-google/pull/6963))
* container: added `release_channel` to `google_container-cluster` (GA) ([#6955](https://github.com/hashicorp/terraform-provider-google/pull/6955))
* iam: Added `public_key_type` field to `google_service_account_key ` ([#6999](https://github.com/hashicorp/terraform-provider-google/pull/6999))
* pubsub: added `filter` field to `google_pubsub_subscription` resource ([#6997](https://github.com/hashicorp/terraform-provider-google/pull/6997))
* resource-manager: updated documentation for `folder_iam_*` and `organization_iam_*` resources. ([#6991](https://github.com/hashicorp/terraform-provider-google/pull/6991))
* sql: added support for point_in_time_recovery for `google_sql_database_instance` ([#6944](https://github.com/hashicorp/terraform-provider-google/pull/6944))

BUG FIXES:
* appengine: Set `iap` to computed in `google_app_engine_application` ([#6951](https://github.com/hashicorp/terraform-provider-google/pull/6951))
* artifactrepository: Fixed import failure of `google_artifact_registry_repository`. ([#6957](https://github.com/hashicorp/terraform-provider-google/pull/6957))
* compute: fixed shielded instance config, which had been failing to apply due to a field rename on the GCP side. ([#6943](https://github.com/hashicorp/terraform-provider-google/pull/6943))
* monitoring: fixed validation rules for `google_monitoring_slo` `windows_based_sli.metric_sum_in_range.max` field ([#6974](https://github.com/hashicorp/terraform-provider-google/pull/6974))
* osconfig: fixed `google_os_config_patch_deployment` `windows_update.classifications` field to work correctly, accepting multiple values. ([#6946](https://github.com/hashicorp/terraform-provider-google/pull/6946))

## 3.34.0 (August 11, 2020)
NOTES:
* redis: explicitly noted in `google_redis_instance` documentation that `"REDIS_5_0"` is supported ([#6917](https://github.com/terraform-providers/terraform-provider-google/pull/6917))
* all: fix markdown formatting while showing enum values in documentation ([#6924](https://github.com/terraform-providers/terraform-provider-google/pull/6924)).

IMPROVEMENTS:
* bigtable: added support for labels in `google_bigtable_instance` ([#6921](https://github.com/terraform-providers/terraform-provider-google/pull/6921))
* cloudfunctions: updated `google_cloudfunctions_function` datasource to include new fields. ([#6935](https://github.com/terraform-providers/terraform-provider-google/pull/6935))
* redis: added `persistence_iam_identity` output field to `google_redis_instance` ([#6917](https://github.com/terraform-providers/terraform-provider-google/pull/6917))
* storage: added google_storage_bucket_object.media_link. ([#6897](https://github.com/terraform-providers/terraform-provider-google/pull/6897))

BUG FIXES:
* all: fixed crash due to nil context when loading credentials ([#6903](https://github.com/terraform-providers/terraform-provider-google/pull/6903))
* compute: fixed issue where the `project` field in `data.google_compute_network_endpoint_group` was returning an error when specified ([#6918](https://github.com/terraform-providers/terraform-provider-google/pull/6918))
* sourcerepo: fixed perma-diff in `google_sourcerepo_repository` ([#6886](https://github.com/terraform-providers/terraform-provider-google/pull/6886))

## 3.33.0 (August 04, 2020)

DEPRECATIONS:
* compute: deprecated `enable_logging` on `google_compute_firewall`, define `log_config.metadata` to enable logging instead. ([#6871](https://github.com/terraform-providers/terraform-provider-google/pull/6871))

FEATURES:
* **New Resource:** `google_active_directory_domain` ([#6866](https://github.com/terraform-providers/terraform-provider-google/pull/6866))

IMPROVEMENTS:
* cloudrun: added `ports` field to `google_cloud_run_service` `templates.spec.containers` ([#6873](https://github.com/terraform-providers/terraform-provider-google/pull/6873))
* compute: added `log_config.metadata` to `google_compute_firewall`, defining this will enable logging. ([#6871](https://github.com/terraform-providers/terraform-provider-google/pull/6871))

BUG FIXES:
* container: Fixed a crash in `google_container_cluster` when `""` was specified for `resource_usage_export_config.bigquery_destination.dataset_id`. ([#6839](https://github.com/terraform-providers/terraform-provider-google/pull/6839))
* endpoints: Fixed a crash when `google_endpoints_service` is used on a machine without timezone data ([#6849](https://github.com/terraform-providers/terraform-provider-google/pull/6849))
* resourcemanager: bumped `google_project` timeout defaults to 10 minutes (from 4) ([#6859](https://github.com/terraform-providers/terraform-provider-google/pull/6859))

## 3.32.0 (July 27, 2020)
FEATURES:
* **New Data Source:** `google_sql_database_instance`  #2841 ([#6797](https://github.com/terraform-providers/terraform-provider-google/pull/6797))
* **New Resource:** `google_cloud_asset_folder_feed` ([#6821](https://github.com/terraform-providers/terraform-provider-google/pull/6821))
* **New Resource:** `google_cloud_asset_organization_feed` ([#6821](https://github.com/terraform-providers/terraform-provider-google/pull/6821))
* **New Resource:** `google_cloud_asset_project_feed` ([#6821](https://github.com/terraform-providers/terraform-provider-google/pull/6821))
* **New Resource:** `google_monitoring_metric_descriptor` ([#6829](https://github.com/terraform-providers/terraform-provider-google/pull/6829))

IMPROVEMENTS:
* filestore: Added support for filestore high scale tier. ([#6828](https://github.com/terraform-providers/terraform-provider-google/pull/6828))
* resourcemanager: Added `folder_id` as computed attribute to `google_folder` resource and datasource. ([#6823](https://github.com/terraform-providers/terraform-provider-google/pull/6823))
* compute: Added support to `google_compute_backend_service` for setting a network endpoint group as `backend.group`. ([#6853](https://github.com/terraform-providers/terraform-provider-google/pull/6853))

BUG FIXES:
* container: Fixed a crash in `google_container_cluster` when `""` was specified for `resource_usage_export_config.bigquery_destination.dataset_id`. ([#6839](https://github.com/terraform-providers/terraform-provider-google/pull/6839))
* bigquery: Fixed bug where a permadiff would show up when adding a column to the middle of a `bigquery_table.schema` ([#6803](https://github.com/terraform-providers/terraform-provider-google/pull/6803))

## 3.31.0 (July 20, 2020)

FEATURES:
* **New Data Source:** `google_service_account_id_token` ([#6791](https://github.com/terraform-providers/terraform-provider-google/pull/6791))
* **New Resource:** `google_cloudiot_device` ([#6785](https://github.com/terraform-providers/terraform-provider-google/pull/6785))

IMPROVEMENTS:
* bigquery: added support for BigQuery custom schemas for external data using CSV / NDJSON ([#6772](https://github.com/terraform-providers/terraform-provider-google/pull/6772))

## 3.30.0 (July 13, 2020)
FEATURES:
* **New Resource:** `google_os_config_patch_deployment` ([#6741](https://github.com/terraform-providers/terraform-provider-google/pull/6741))

IMPROVEMENTS:
* iam: made the `condition` block GA for all IAM resource and datasource types. ([#6748](https://github.com/terraform-providers/terraform-provider-google/pull/6748))

BUG FIXES:
* container: added the ability to update `database_encryption` without recreating the cluster. ([#6757](https://github.com/terraform-providers/terraform-provider-google/pull/6757))
* endpoints: fixed `google_endpoints_service` to allow dependent resources to plan based on the `config_id` value. ([#6722](https://github.com/terraform-providers/terraform-provider-google/pull/6722))
* runtimeconfig: fixed `Requested entity was not found.` error when config was deleted outside of terraform. ([#6753](https://github.com/terraform-providers/terraform-provider-google/pull/6753))

## 3.29.0 (July 06, 2020)
NOTES:
* added the `https://www.googleapis.com/auth/cloud-identity` scope to the provider by default ([#6681](https://github.com/terraform-providers/terraform-provider-google/pull/6681))
* `google_app_engine_*_version`'s `service` field is required; previously it would have passed validation but failed on apply if it were absent. ([#6720](https://github.com/terraform-providers/terraform-provider-google/pull/6720))

FEATURES:
* **New Resource:** `google_kms_key_ring_import_job` ([#6682](https://github.com/terraform-providers/terraform-provider-google/pull/6682))
* **New Resource:** `google_folder_iam_audit_config` ([#6708](https://github.com/terraform-providers/terraform-provider-google/pull/6708))

IMPROVEMENTS:
* bigquery: Added `"HOUR"` option for `google_bigquery_table` time partitioning (`type`) ([#6702](https://github.com/terraform-providers/terraform-provider-google/pull/6702))
* bigquery: Added support for BigQuery hourly time partitioning  ([#6675](https://github.com/terraform-providers/terraform-provider-google/pull/6675))
* compute: Added `mode` to `google_compute_region_autoscaler` `autoscaling_policy` ([#6685](https://github.com/terraform-providers/terraform-provider-google/pull/6685))
* container: Promoted `google_container_cluster` `database_encryption` to GA. ([#6701](https://github.com/terraform-providers/terraform-provider-google/pull/6701))
* endpoints: `google_endpoints_service` now allows dependent resources to plan based on the `config_id` value. ([#6722](https://github.com/terraform-providers/terraform-provider-google/pull/6722))
* monitoring: added `request_method`, `content_type`, and `body` fields within the `http_check` object to `google_monitoring_uptime_check_config` resource ([#6700](https://github.com/terraform-providers/terraform-provider-google/pull/6700))

BUG FIXES:
* compute: fixed an issue in `compute_url_map` where `path_matcher` sub-fields would conflict with `default_service` ([#6721](https://github.com/terraform-providers/terraform-provider-google/pull/6721))

## 3.28.0 (June 29, 2020)

FEATURES:
* **New Data Source:** `google_redis_instance` ([#6649](https://github.com/terraform-providers/terraform-provider-google/pull/6649))
* **New Resource:** `google_notebook_environment` ([#6639](https://github.com/terraform-providers/terraform-provider-google/pull/6639))
* **New Resource:** `google_notebook_instance` ([#6639](https://github.com/terraform-providers/terraform-provider-google/pull/6639))

IMPROVEMENTS:
* appengine: Enabled provisioning Firestore on a new project by adding the option to specify `database_type` in `google_app_engine_application` ([#6629](https://github.com/terraform-providers/terraform-provider-google/pull/6629))
* compute: Added `mode` to `google_compute_autoscaler` `autoscaling_policy` ([#6664](https://github.com/terraform-providers/terraform-provider-google/pull/6664))
* dns: enabled google_dns_policy to accept network id ([#6624](https://github.com/terraform-providers/terraform-provider-google/pull/6624))

BUG FIXES:
* appengine: Added polling to `google_app_engine_firewall_rule` to prevent issues with eventually consistent creation ([#6633](https://github.com/terraform-providers/terraform-provider-google/pull/6633))
* compute: Allowed updating `google_compute_network_peering_routes_config ` `import_custom_routes` and  `export_custom_routes` to false ([#6625](https://github.com/terraform-providers/terraform-provider-google/pull/6625))
* netblock: fixed the google netblock ranges returned by the `google_netblock_ip_ranges` by targeting json on gstatic domain instead of reading SPF dns records (solution provided by network team) ([#6650](https://github.com/terraform-providers/terraform-provider-google/pull/6650))

## 3.27.0 (June 23, 2020)

IMPROVEMENTS:
* accesscontextmanager: Added `custom` config to `google_access_context_manager_access_level` ([#6611](https://github.com/terraform-providers/terraform-provider-google/pull/6611))
* cloudbuild: Added `invert_regex` flag in Github PullRequestFilter and PushFilter in triggerTemplate ([#6594](https://github.com/terraform-providers/terraform-provider-google/pull/6594))
* cloudrun: Added `template.spec.timeout_seconds` to `google_cloud_run_service` ([#6575](https://github.com/terraform-providers/terraform-provider-google/pull/6575))
* compute: Added `export_subnet_routes_with_public_ip` and `import_subnet_routes_with_public_ip` to `google_compute_network_peering` ([#6586](https://github.com/terraform-providers/terraform-provider-google/pull/6586))
* compute: Added support for `google_compute_instance_group` `instances` to accept instance id field as well as self_link ([#6569](https://github.com/terraform-providers/terraform-provider-google/pull/6569))
* dns: Added support for `google_dns_policy` network to accept `google_compute_network.id` ([#6624](https://github.com/terraform-providers/terraform-provider-google/pull/6624))
* redis: Added validation for name attribute in `redis_instance` ([#6581](https://github.com/terraform-providers/terraform-provider-google/pull/6581))
* sql: Promoted `google_sql_database_instance` `root_password` (MS SQL) to GA ([#6601](https://github.com/terraform-providers/terraform-provider-google/pull/6601))

BUG FIXES:
* bigquery: Fixed `range_partitioning.range.start` so that the value `0` is sent in `google_bigquery_table` ([#6562](https://github.com/terraform-providers/terraform-provider-google/pull/6562))
* container: Fixed a regression in `google_container_cluster` where the location was not inferred when using a `subnetwork` shortname value like `name` ([#6568](https://github.com/terraform-providers/terraform-provider-google/pull/6568))
* datastore: Added retries to `google_datastore_index` requests when under contention. ([#6563](https://github.com/terraform-providers/terraform-provider-google/pull/6563))
* kms: Fixed the `id` value in the `google_kms_crypto_key_version` datasource to include a `/v1` part following `//cloudkms.googleapis.com/`, making it useful for interpolation into Binary Authorization. ([#6576](https://github.com/terraform-providers/terraform-provider-google/pull/6576))

## 3.26.0 (June 15, 2020)

FEATURES:
* **New Resource:** `google_data_catalog_tag` ([#6550](https://github.com/terraform-providers/terraform-provider-google/pull/6550))
* **New Resource:** `google_bigquery_dataset_iam_binding` ([#6553](https://github.com/terraform-providers/terraform-provider-google/pull/6553))
* **New Resource:** `google_bigquery_dataset_iam_member` ([#6553](https://github.com/terraform-providers/terraform-provider-google/pull/6553))
* **New Resource:** `google_bigquery_dataset_iam_policy` ([#6553](https://github.com/terraform-providers/terraform-provider-google/pull/6553))
* **New Resource:** `google_memcache_instance` ([#6540](https://github.com/terraform-providers/terraform-provider-google/pull/6540))
* **New Resource:** `google_network_management_connectivity_test` ([#6529](https://github.com/terraform-providers/terraform-provider-google/pull/6529))

IMPROVEMENTS:
* compute: added `default_route_action` to `compute_url_map` and `compute_url_map.path_matchers` ([#6547](https://github.com/terraform-providers/terraform-provider-google/pull/6547))
* dialogflow: Changed `google_dialogflow_agent.time_zone` to be updatable ([#6519](https://github.com/terraform-providers/terraform-provider-google/pull/6519))
* dns: enabled google_dns_managed_zone to accept network id for two attributes ([#6533](https://github.com/terraform-providers/terraform-provider-google/pull/6533))
* healthcare: Added support for `streaming_configs` to `google_healthcare_fhir_store` ([#6551](https://github.com/terraform-providers/terraform-provider-google/pull/6551))
* monitoring: added `matcher` attribute to `content_matchers` block for `google_monitoring_uptime_check_config` ([#6558](https://github.com/terraform-providers/terraform-provider-google/pull/6558))

BUG FIXES:
* compute: fixed issue where trying to update the region of `google_compute_subnetwork` would fail instead of destroying/recreating the subnetwork ([#6522](https://github.com/terraform-providers/terraform-provider-google/pull/6522))
* dataflow: added retries in `google_dataflow_job` for common retryable API errors when waiting for job to update ([#6552](https://github.com/terraform-providers/terraform-provider-google/pull/6552))
* dataflow: changed the update logic for `google_dataflow_job` to wait for the replacement job to start successfully before modifying the resource ID to point to the replacement job ([#6534](https://github.com/terraform-providers/terraform-provider-google/pull/6534))

## 3.25.0 (June 08, 2020)

FEATURES:
* **New Resource:** `google_data_catalog_tag_template` ([#6485](https://github.com/terraform-providers/terraform-provider-google/pull/6485))
* **New Resource:** `google_container_analysis_occurence` ([#6474](https://github.com/terraform-providers/terraform-provider-google/pull/6474))

IMPROVEMENTS:
* appengine: added `inbound_services` to `StandardAppVersion` resource ([#6514](https://github.com/terraform-providers/terraform-provider-google/pull/6514))
* bigquery: Promoted `google_bigquery_table` `range_partitioning` to GA ([#6488](https://github.com/terraform-providers/terraform-provider-google/pull/6488))
* bigquery: Added support for `google_bigquery_table` `hive_partitioning_options` ([#6488](https://github.com/terraform-providers/terraform-provider-google/pull/6488))
* container: Promoted `google_container_cluster.workload_identity_config` to GA. ([#6490](https://github.com/terraform-providers/terraform-provider-google/pull/6490))
* container_analysis: Added top-level generic note fields to `google_container_analysis_note` ([#6474](https://github.com/terraform-providers/terraform-provider-google/pull/6474))

BUG FIXES:
* bigquery: Fixed an issue where `google_bigquery_job` would return "was present, but now absent" error after job creation ([#6489](https://github.com/terraform-providers/terraform-provider-google/pull/6489))
* container: Changed retry logic for `google_container_node_pool` deletion to use timeouts and retry errors more specifically when cluster is updating. ([#6335](https://github.com/terraform-providers/terraform-provider-google/pull/6335))
* dataflow: fixed an issue where `google_dataflow_job` would try to update `max_workers` ([#6468](https://github.com/terraform-providers/terraform-provider-google/pull/6468))
* dataflow: fixed an issue where updating `on_delete` in `google_dataflow_job` would cause the job to be replaced ([#6468](https://github.com/terraform-providers/terraform-provider-google/pull/6468))
* compute: fixed issue where removing all target pools from `google_compute_instance_group_manager` or `google_compute_region_instance_group_manager` had no effect ([#6492](https://github.com/terraform-providers/terraform-provider-google/pull/6492))
* functions: Added retry to `google_cloudfunctions_function` creation when API returns error while pulling source from GCS ([#6476](https://github.com/terraform-providers/terraform-provider-google/pull/6476))
* provider: Removed credentials from output error when provider cannot parse given credentials ([#6473](https://github.com/terraform-providers/terraform-provider-google/pull/6473))

## 3.24.0 (June 01, 2020)

FEATURES:
* **New Data Source:** `google_secret_manager_secret_version` ([#6432](https://github.com/terraform-providers/terraform-provider-google/pull/6432))
* **New Resources:** `google_data_catalog_entry_group_iam_*` ([#6438](https://github.com/terraform-providers/terraform-provider-google/pull/6438))
* **New Resource:** `google_data_catalog_entry_group` ([#6438](https://github.com/terraform-providers/terraform-provider-google/pull/6438))
* **New Resource:** `google_data_catalog_entry` ([#6444](https://github.com/terraform-providers/terraform-provider-google/pull/6444))
* **New Resource:** `google_dns_policy` is now GA ([#6439](https://github.com/terraform-providers/terraform-provider-google/pull/6439))
* **New Resource:** `google_secret_manager_secret` ([#6432](https://github.com/terraform-providers/terraform-provider-google/pull/6432))
* **New Resources:** `google_secret_manager_secret_iam_*` ([#6432](https://github.com/terraform-providers/terraform-provider-google/pull/6432))
* **New Resource:** `google_secret_manager_secret_version` ([#6432](https://github.com/terraform-providers/terraform-provider-google/pull/6432))

IMPROVEMENTS:
* appengine: added `handlers` to `google_flexible_app_version` ([#6449](https://github.com/terraform-providers/terraform-provider-google/pull/6449))
* bigquery: suppressed diffs between fully qualified URLs and relative paths that reference the same table or dataset in `google_bigquery_job` ([#6451](https://github.com/terraform-providers/terraform-provider-google/pull/6451))
* dns: Promoted the following `google_dns_managed_zone ` fields to GA: `forwarding_config`, `peering_config` ([#6439](https://github.com/terraform-providers/terraform-provider-google/pull/6439))

BUG FIXES:
* appengine: added ability to fully sync `StandardAppVersion` resources ([#6435](https://github.com/terraform-providers/terraform-provider-google/pull/6435))
* bigquery: Fixed an issue with `google_bigquery_dataset_access` failing for primitive role `roles/bigquery.dataViewer` ([#6431](https://github.com/terraform-providers/terraform-provider-google/pull/6431))
* dataflow: fixed an issue where `google_dataflow_job` would try to update `max_workers` ([#6468](https://github.com/terraform-providers/terraform-provider-google/pull/6468))
* dataflow: fixed an issue where updating `on_delete` in `google_dataflow_job` would cause the job to be replaced ([#6468](https://github.com/terraform-providers/terraform-provider-google/pull/6468))
* os_login: Fixed `google_os_login_ssh_public_key` `key` field attempting to update in-place ([#6433](https://github.com/terraform-providers/terraform-provider-google/pull/6433))

## 3.23.0 (May 26, 2020)

BREAKING CHANGES:
* The base url for the `monitoring` endpoint no longer includes the API version (previously "v3/"). If you use a `monitoring_custom_endpoint`, remove the trailing "v3/". ([#6424](https://github.com/terraform-providers/terraform-provider-google/pull/6424))

FEATURES:
* **New Data Source:** `google_iam_testable_permissions` ([#6382](https://github.com/terraform-providers/terraform-provider-google/pull/6382))
* **New Resource:** `google_monitoring_dashboard` ([#6424](https://github.com/terraform-providers/terraform-provider-google/pull/6424))

IMPROVEMENTS:

* bigquery: Added ability for various `table_id` fields (and one `dataset_id` field) in `google_bigquery_job` to specify a relative path instead of just the table id ([#6404](https://github.com/terraform-providers/terraform-provider-google/pull/6404))
* composer: Added support for `google_composer_environment` `config.private_environment_config.cloud_sql_ipv4_cidr_block` ([#6392](https://github.com/terraform-providers/terraform-provider-google/pull/6392))
* composer: Added support for `google_composer_environment` `config.private_environment_config.web_server_ipv4_cidr_block` ([#6392](https://github.com/terraform-providers/terraform-provider-google/pull/6392))
* container: Added update support for `node_config.workload_metadata_config` to `google_container_node_pool` ([#6430](https://github.com/terraform-providers/terraform-provider-google/pull/6430))
* container: Added the ability to unspecify `google_container_cluster`'s `min_master_version` field ([#6373](https://github.com/terraform-providers/terraform-provider-google/pull/6373))
* monitoring: Added window-based SLI to `google_monitoring_slo` ([#6381](https://github.com/terraform-providers/terraform-provider-google/pull/6381))


BUG FIXES:
* compute: Fixed an issue where `google_compute_route` creation failed while VPC peering was in progress. ([#6410](https://github.com/terraform-providers/terraform-provider-google/pull/6410))
* Fixed an issue where data source `google_organization` would ignore exact domain matches if multiple domains were found ([#6420](https://github.com/terraform-providers/terraform-provider-google/pull/6420))
* compute: Fixed `google_compute_interconnect_attachment` `edge_availability_domain` diff when the field is unspecified ([#6419](https://github.com/terraform-providers/terraform-provider-google/pull/6419))
* compute: fixed error where plan would error if `google_compute_region_disk_resource_policy_attachment` had been deleted outside of terraform. ([#6367](https://github.com/terraform-providers/terraform-provider-google/pull/6367))
* compute: raise limit on number of `src_ip_ranges` values in `google_compute_security_policy` to supported 10 ([#6394](https://github.com/terraform-providers/terraform-provider-google/pull/6394))
* iam: Fixed an issue where `google_service_account` shows an error after creating the resource ([#6391](https://github.com/terraform-providers/terraform-provider-google/pull/6391))

## 3.22.0 (May 18, 2020)
BREAKING CHANGE:
* `google_bigtable_instance` resources now cannot be destroyed unless `deletion_protection = false` is set in state for the resource. ([#6357](https://github.com/terraform-providers/terraform-provider-google/pull/6357))

FEATURES:
* **New Resource:** `google_dialogflow_entity_type` ([#6339](https://github.com/terraform-providers/terraform-provider-google/pull/6339))

IMPROVEMENTS:
* bigtable: added `deletion_protection` field to `google_bigtable_instance` to make deleting them require an explicit intent. ([#6357](https://github.com/terraform-providers/terraform-provider-google/pull/6357))
* compute: Added `google_compute_region_backend_service` `port_name` parameter ([#6327](https://github.com/terraform-providers/terraform-provider-google/pull/6327))
* dataproc: Updated `google_dataproc_cluster.software_config.optional_components` to include new options. ([#6330](https://github.com/terraform-providers/terraform-provider-google/pull/6330))
* monitoring: Added `request_based` SLI support to `google_monitoring_slo` ([#6353](https://github.com/terraform-providers/terraform-provider-google/pull/6353))
* storage: added `google_storage_bucket` bucket name to the error message when the bucket can't be deleted because it's not empty ([#6355](https://github.com/terraform-providers/terraform-provider-google/pull/6355))

BUG FIXES:
* bigquery: Fixed error where `google_bigquery_dataset_access` resources could not be found post-creation if role was set to a predefined IAM role with an equivalent primitive role (e.g. `roles/bigquery.dataOwner` and `OWNER`) ([#6307](https://github.com/terraform-providers/terraform-provider-google/pull/6307))
* compute: Fixed permadiff in `google_compute_instance_template`'s `network_tier`. ([#6344](https://github.com/terraform-providers/terraform-provider-google/pull/6344))
* compute: Removed permadiff or errors on update for `google_compute_backend_service` and `google_compute_region_backend_service` when `consistent_hash` values were previously set on  backend service but are not supported by updated value of `locality_lb_policy` ([#6316](https://github.com/terraform-providers/terraform-provider-google/pull/6316))
* sql: Fixed occasional failure to delete `google_sql_database_instance` and `google_sql_user`. ([#6318](https://github.com/terraform-providers/terraform-provider-google/pull/6318))

## 3.21.0 (May 11, 2020)

FEATURES:
* **New Resource:** `google_compute_region_target_http_proxy` is now GA ([#6245](https://github.com/terraform-providers/terraform-provider-google/pull/6245))
* **New Resource:** `google_compute_region_target_https_proxy` is now GA ([#6245](https://github.com/terraform-providers/terraform-provider-google/pull/6245))
* **New Resource:** `google_compute_region_url_map` is now GA ([#6245](https://github.com/terraform-providers/terraform-provider-google/pull/6245))
* **New Resource:** `google_logging_billing_account_bucket_config` ([#6227](https://github.com/terraform-providers/terraform-provider-google/pull/6227))
* **New Resource:** `google_logging_folder_bucket_config` ([#6227](https://github.com/terraform-providers/terraform-provider-google/pull/6227))
* **New Resource:** `google_logging_organization_bucket_config` ([#6227](https://github.com/terraform-providers/terraform-provider-google/pull/6227))
* **New Resource:** `google_logging_project_bucket_config` ([#6227](https://github.com/terraform-providers/terraform-provider-google/pull/6227))

IMPROVEMENTS:
* all: added configurable timeouts to several resources that did not previously have them ([#6226](https://github.com/terraform-providers/terraform-provider-google/pull/6226))
* bigquery: added `service_account_name` field to `google_bigquery_data_transfer_config` resource ([#6221](https://github.com/terraform-providers/terraform-provider-google/pull/6221))
* cloudfunctions: Added validation to label keys for `google_cloudfunctions_function` as API errors aren't useful. ([#6228](https://github.com/terraform-providers/terraform-provider-google/pull/6228))
* compute: Promoted the following `google_compute_backend_service` fields to GA: `circuit_breakers`, `consistent_hash`, `custom_request_headers`, `locality_lb_policy`, `outlier_detection` ([#6245](https://github.com/terraform-providers/terraform-provider-google/pull/6245))
* compute: Promoted the following `google_compute_region_backend_service` fields to GA: `affinity_cookie_ttl_sec`,`circuit_breakers`, `consistent_hash`, `failover_policy`, `locality_lb_policy`, `outlier_detection`, `log_config`, `failover` ([#6245](https://github.com/terraform-providers/terraform-provider-google/pull/6245))
* container: Promoted `google_container_cluster.addons_config.cloudrun_config` from beta to GA. ([#6304](https://github.com/terraform-providers/terraform-provider-google/pull/6304))
* container: Promoted `google_container_cluster.enable_shielded_nodes` from beta to GA. ([#6303](https://github.com/terraform-providers/terraform-provider-google/pull/6303))
* container: Promoted `node_locations` to `google_container_node_pool` and `google_container_cluster.node_pool` from beta to GA ([#6253](https://github.com/terraform-providers/terraform-provider-google/pull/6253))
* dataflow: Added drift detection for `google_dataflow_job` `template_gcs_path` and `temp_gcs_location` fields ([#6257](https://github.com/terraform-providers/terraform-provider-google/pull/6257))
* dataflow: Added support for update-by-replacement to `google_dataflow_job` ([#6257](https://github.com/terraform-providers/terraform-provider-google/pull/6257))
* dataflow: Added support for providing additional experiments to Dataflow job ([#6196](https://github.com/terraform-providers/terraform-provider-google/pull/6196))
* storage: Added retries for `google_storage_bucket_iam_*` on 412 (precondition not met) errors for eventually consistent bucket creation. ([#6235](https://github.com/terraform-providers/terraform-provider-google/pull/6235))

BUG FIXES:
* all: fixed bug where timeouts specified in units other than minutes were getting incorrectly rounded. Also fixed several instances of timeout values being used from the wrong method. ([#6218](https://github.com/terraform-providers/terraform-provider-google/pull/6218))
* accesscontextmanager: Fixed setting `require_screen_lock` to true for `google_access_context_manager_access_level` ([#6234](https://github.com/terraform-providers/terraform-provider-google/pull/6234))
* appengine: Changed `google_app_engine_application` to respect updates in `iap` ([#6216](https://github.com/terraform-providers/terraform-provider-google/pull/6216))
* bigquery: Fixed error where `google_bigquery_dataset_access` resources could not be found post-creation if role was set to a predefined IAM role with an equivalent primative role (e.g. `roles/bigquery.dataOwner` and `OWNER`) ([#6307](https://github.com/terraform-providers/terraform-provider-google/pull/6307))
* bigquery: Fixed the `google_sheets_options` at least one of logic. ([#6280](https://github.com/terraform-providers/terraform-provider-google/pull/6280))
* cloudscheduler: Fixed permadiff for `google_cloud_scheduler_job.retry_config.*` block when API provides default values ([#6278](https://github.com/terraform-providers/terraform-provider-google/pull/6278))
* compute: Added lock to prevent `google_compute_route` from changing while peering operations are happening on its network ([#6243](https://github.com/terraform-providers/terraform-provider-google/pull/6243))
* compute: fixed issue where the default value for the attribute `advertise_mode` on `google_compte_router_peer` was not populated on import ([#6265](https://github.com/terraform-providers/terraform-provider-google/pull/6265))
* container: Fix occasional error with `container_node_pool` partially-successful creations not being recorded if an error occurs on the GCP side. ([#6305](https://github.com/terraform-providers/terraform-provider-google/pull/6305))
* container: fixed issue where terraform would error if a gke instance group was deleted out-of-band ([#6242](https://github.com/terraform-providers/terraform-provider-google/pull/6242))
* storage: Fixed setting/reading `google_storage_bucket_object`  metadata on API object ([#6271](https://github.com/terraform-providers/terraform-provider-google/pull/6271))
* storage: Marked the credentials field in `google_storage_object_signed_url` as sensitive so it doesn't expose private credentials. ([#6272](https://github.com/terraform-providers/terraform-provider-google/pull/6272))

## 3.20.0 (May 04, 2020)

FEATURES:
* **New Resource:** `google_healthcare_dataset_iam_binding` is now GA ([#6193](https://github.com/terraform-providers/terraform-provider-google/pull/6193))
* **New Resource:** `google_healthcare_dataset_iam_member` is now GA ([#6193](https://github.com/terraform-providers/terraform-provider-google/pull/6193))
* **New Resource:** `google_healthcare_dataset_iam_policy` is now GA ([#6193](https://github.com/terraform-providers/terraform-provider-google/pull/6193))
* **New Resource:** `google_healthcare_dataset` is now GA ([#6164](https://github.com/terraform-providers/terraform-provider-google/pull/6164))
* **New Resource:** `google_healthcare_dicom_store_iam_binding` is now GA ([#6193](https://github.com/terraform-providers/terraform-provider-google/pull/6193))
* **New Resource:** `google_healthcare_dicom_store_iam_member` is now GA ([#6193](https://github.com/terraform-providers/terraform-provider-google/pull/6193))
* **New Resource:** `google_healthcare_dicom_store_iam_policy` is now GA ([#6193](https://github.com/terraform-providers/terraform-provider-google/pull/6193))
* **New Resource:** `google_healthcare_dicom_store` is now GA ([#6164](https://github.com/terraform-providers/terraform-provider-google/pull/6164))
* **New Resource:** `google_healthcare_fhir_store_iam_binding` is now GA ([#6193](https://github.com/terraform-providers/terraform-provider-google/pull/6193))
* **New Resource:** `google_healthcare_fhir_store_iam_member` is now GA ([#6193](https://github.com/terraform-providers/terraform-provider-google/pull/6193))
* **New Resource:** `google_healthcare_fhir_store_iam_policy` is now GA ([#6193](https://github.com/terraform-providers/terraform-provider-google/pull/6193))
* **New Resource:** `google_healthcare_fhir_store` is now GA ([#6164](https://github.com/terraform-providers/terraform-provider-google/pull/6164))
* **New Resource:** `google_healthcare_hl7_v2_store_iam_binding` is now GA ([#6193](https://github.com/terraform-providers/terraform-provider-google/pull/6193))
* **New Resource:** `google_healthcare_hl7_v2_store_iam_member` is now GA ([#6193](https://github.com/terraform-providers/terraform-provider-google/pull/6193))
* **New Resource:** `google_healthcare_hl7_v2_store_iam_policy` is now GA ([#6193](https://github.com/terraform-providers/terraform-provider-google/pull/6193))
* **New Resource:** `google_healthcare_hl7_v2_store` is now GA ([#6164](https://github.com/terraform-providers/terraform-provider-google/pull/6164))


IMPROVEMENTS:
* appengine: Added `automatic_scaling`, `basic_scaling`, and `manual_scaling` to `google_app_engine_standard_app_version` ([#6183](https://github.com/terraform-providers/terraform-provider-google/pull/6183))
* bigquery: added `service_account_name` field to `google_bigquery_data_transfer_config` resource ([#6221](https://github.com/terraform-providers/terraform-provider-google/pull/6221))
* bigtable: added ability to add/remove column families in `google_bigtable_table` ([#6188](https://github.com/terraform-providers/terraform-provider-google/pull/6188))
* cloudfunctions: Added validation to label keys for `google_cloudfunctions_function` as API errors aren't useful. ([#6228](https://github.com/terraform-providers/terraform-provider-google/pull/6228))
* compute: Added support for default URL redirects to `google_compute_url_map` and `google_compute_region_url_map` ([#6203](https://github.com/terraform-providers/terraform-provider-google/pull/6203))
* dataflow: Add support for `additional_experiments` to `google_dataflow_job` ([#6196](https://github.com/terraform-providers/terraform-provider-google/pull/6196))

BUG FIXES:
* accesscontextmanager: Fixed setting `require_screen_lock` to true for `google_access_context_manager_access_level` ([#6234](https://github.com/terraform-providers/terraform-provider-google/pull/6234))
* appengine: Changed `google_app_engine_application` to respect updates in `iap` ([#6216](https://github.com/terraform-providers/terraform-provider-google/pull/6216))
* sql: Allowed `binary_log_enabled` to be disabled. ([#6163](https://github.com/terraform-providers/terraform-provider-google/pull/6163))
* storage: Added retries for `google_storage_bucket_iam_*` on 412 (precondition not met) errors for eventually consistent bucket creation. ([#6235](https://github.com/terraform-providers/terraform-provider-google/pull/6235))

## 3.19.0 (April 27, 2020)

FEATURES:
* **New Resource:** `google_bigquery_job` ([#6134](https://github.com/terraform-providers/terraform-provider-google/pull/6134))
* **New Resource:** `google_monitoring_slo` ([#6118](https://github.com/terraform-providers/terraform-provider-google/pull/6118))
* **New Resource:** `google_service_directory_endpoint` ([#6150](https://github.com/terraform-providers/terraform-provider-google/pull/6150))
* **New Resource:** `google_service_directory_namespace` ([#6150](https://github.com/terraform-providers/terraform-provider-google/pull/6150))
* **New Resource:** `google_service_directory_service` ([#6150](https://github.com/terraform-providers/terraform-provider-google/pull/6150))

IMPROVEMENTS:
* bigtable: Reduced the minimum number of nodes for the `bigtable_instace` resource from 3 to 1. ([#6159](https://github.com/terraform-providers/terraform-provider-google/pull/6159))
* container: Added support for `google_container_cluster` Compute Engine persistent disk CSI driver ([#6160](https://github.com/terraform-providers/terraform-provider-google/pull/6160))
* compute: Added support for `google_compute_instance` `resource_policies` field ([#6125](https://github.com/terraform-providers/terraform-provider-google/pull/6125))
* compute: Added support for `google_compute_resource_policy` group placement policies ([#6125](https://github.com/terraform-providers/terraform-provider-google/pull/6125))

BUG FIXES:
* dataproc: Fixed diff when `google_dataproc_cluster` `preemptible_worker_config.0.num_instances` is sized to 0 and other `preemptible_worker_config` subfields are set ([#6123](https://github.com/terraform-providers/terraform-provider-google/pull/6123))
* resourcemanager: Added a wait to `google_project` so that projects are more likely to be ready before the resource finishes creation ([#6161](https://github.com/terraform-providers/terraform-provider-google/pull/6161))
* sql: Allowed `binary_log_enabled` to be disabled. ([#6163](https://github.com/terraform-providers/terraform-provider-google/pull/6163))
* sql: Fixed behaviour in `google_sql_database` when the parent instance is deleted, removing it from state ([#6162](https://github.com/terraform-providers/terraform-provider-google/pull/6162))

## 3.18.0 (April 20, 2020)

FEATURES:
* **New Data Source:** `google_monitoring_app_engine_service` ([#6078](https://github.com/terraform-providers/terraform-provider-google/pull/6078))
* **New Resource:** `google_monitoring_custom_service` ([#6078](https://github.com/terraform-providers/terraform-provider-google/pull/6078))
* **New Resource:** `google_compute_global_network_endpoint` ([#6095](https://github.com/terraform-providers/terraform-provider-google/pull/6095))
* **New Resource:** `google_compute_global_network_endpoint_group` ([#6095](https://github.com/terraform-providers/terraform-provider-google/pull/6095))
* **New Resource:** `google_monitoring_slo` ([#6118](https://github.com/terraform-providers/terraform-provider-google/pull/6118))

IMPROVEMENTS:
* appengine: Added `iap.enabled` field to `google_app_engine_application` resource ([#6076](https://github.com/terraform-providers/terraform-provider-google/pull/6076))
* iam: Added `name` field to `google_organization_iam_custom_role` ([#6111](https://github.com/terraform-providers/terraform-provider-google/pull/6111))
* iam: Added `name` field to `google_project_iam_custom_role` ([#6111](https://github.com/terraform-providers/terraform-provider-google/pull/6111))

BUG FIXES:
* container: Fixed importing/reading `google_container_node_pool` resources in non-RUNNING states ([#6115](https://github.com/terraform-providers/terraform-provider-google/pull/6115))
* monitoring: Made `display_name` optional on `google_monitoring_notification_channel ` ([#6090](https://github.com/terraform-providers/terraform-provider-google/pull/6090))

## 3.17.0 (April 13, 2020)

FEATURES:
* **New Resource:** `google_bigquery_dataset_access` ([#6035](https://github.com/terraform-providers/terraform-provider-google/pull/6035))
* **New Resource:** `google_dialogflow_intent` ([#6061](https://github.com/terraform-providers/terraform-provider-google/pull/6061))
* **New Resource:** `google_os_login_ssh_public_key` ([#6026](https://github.com/terraform-providers/terraform-provider-google/pull/6026))

IMPROVEMENTS:
* accesscontextmanager: added `spec` and `use_explicit_dry_run_spec` to `google_access_context_manager_service_perimeter` to test perimeter configurations in dry-run mode. ([#6071](https://github.com/terraform-providers/terraform-provider-google/pull/6071))
* compute: Added update support for `google_compute_interconnect_attachment` `admin_enabled` ([#6046](https://github.com/terraform-providers/terraform-provider-google/pull/6046))
* compute: Added field `log_config` to `google_compute_health_check` and `google_compute_region_health_check` to enable health check logging. ([#6058](https://github.com/terraform-providers/terraform-provider-google/pull/6058))
* compute: Added more import formats for `google_compute_instance` ([#6023](https://github.com/terraform-providers/terraform-provider-google/pull/6023))
* sourcerepo: allowed `google_sourcerepo_repo` `pubsub_configs.topic` to accept short topic names in addition to full references. ([#6069](https://github.com/terraform-providers/terraform-provider-google/pull/6069))

BUG FIXES:
* compute: Fixed diff on default value for `google_compute_interconnect_attachment` `admin_enabled` ([#6046](https://github.com/terraform-providers/terraform-provider-google/pull/6046))
* compute: Fixed perma-diff on `google_compute_interconnect_attachment` `candidate_subnets` ([#6046](https://github.com/terraform-providers/terraform-provider-google/pull/6046))
* compute: fixed bug where `google_compute_instance_from_template` instance defaults were overriding `scheduling` ([#6070](https://github.com/terraform-providers/terraform-provider-google/pull/6070))
* iap: `project` can now be unset in `iap_web_iam_member` and will read from the default `project` ([#6060](https://github.com/terraform-providers/terraform-provider-google/pull/6060))
* serviceusage: fixed issue where `google_project_services` attempted to read a project before enabling the API that allows that read ([#6062](https://github.com/terraform-providers/terraform-provider-google/pull/6062))
* sql: fixed error that occurred on `google_sql_database_instance` when `settings.ip_configuration` was set but `ipv4_enabled` was not set to true and `private_network` was not configured, by defaulting `ipv4_enabled` to true. ([#6041](https://github.com/terraform-providers/terraform-provider-google/pull/6041))
* storage: fixed an issue where `google_storage_bucket_iam_member` showed a diff for bucket self links ([#6019](https://github.com/terraform-providers/terraform-provider-google/pull/6019))
* storage: fixed bug where deleting a `google_storage_bucket` that contained non-deletable objects would retry indefinitely ([#6044](https://github.com/terraform-providers/terraform-provider-google/pull/6044))

## 3.16.0 (April 06, 2020)
FEATURES:
* **New Data Source:** `google_monitoring_uptime_check_ips` ([#6009](https://github.com/terraform-providers/terraform-provider-google/pull/6009))

IMPROVEMENTS:
* cloudfunctions: Added `ingress_settings` field to `google_cloudfunctions_function` ([#5981](https://github.com/terraform-providers/terraform-provider-google/pull/5981))
* cloudfunctions: added support for `vpc_connector_egress_settings` to `google_cloudfunctions_function` ([#5984](https://github.com/terraform-providers/terraform-provider-google/pull/5984))
* accesscontextmanager: added `status.vpc_accessible_services` to `google_access_context_manager_service_perimeter` to control which services are available from the perimeter's VPC networks to the restricted Google APIs IP address range. ([#6006](https://github.com/terraform-providers/terraform-provider-google/pull/6006))
* cloudrun: added ability to autogenerate revision name ([#5987](https://github.com/terraform-providers/terraform-provider-google/pull/5987))
* compute: added ability to resize `google_compute_reservation` ([#5999](https://github.com/terraform-providers/terraform-provider-google/pull/5999))
* container: added `resource_usage_export_config` to `google_container_cluster`, previously only available in `google-beta` ([#5990](https://github.com/terraform-providers/terraform-provider-google/pull/5990))
* dns: added ability to update `google_dns_managed_zone.dnssec_config` ([#6011](https://github.com/terraform-providers/terraform-provider-google/pull/6011))
* pubsub: Added `dead_letter_policy` support to `google_pubsub_subscription` ([#6010](https://github.com/terraform-providers/terraform-provider-google/pull/6010))

BUG FIXES:
* compute: Fixed an issue where `port` could not be removed from health checks ([#5997](https://github.com/terraform-providers/terraform-provider-google/pull/5997))
* storage: fixed an issue where `google_storage_bucket_iam_member` showed a diff for bucket self links ([#6019](https://github.com/terraform-providers/terraform-provider-google/pull/6019))

## 3.15.0 (March 30, 2020)

FEATURES:
* **New Resource:** `google_compute_instance_group_named_port` ([#5932](https://github.com/terraform-providers/terraform-provider-google/pull/5932))
* **New Resource:** `google_service_usage_consumer_quota_override` ([#5966](https://github.com/terraform-providers/terraform-provider-google/pull/5966))
* **New Resource:** `google_iap_brand` ([#5881](https://github.com/terraform-providers/terraform-provider-google/pull/5881))
* **New Resource:** `google_iap_client` ([#5881](https://github.com/terraform-providers/terraform-provider-google/pull/5881))
* **New Resource:** `google_appengine_flexible_app_version` ([#5882](https://github.com/terraform-providers/terraform-provider-google/pull/5882))

IMPROVEMENTS:
* accesscontextmanager: Added `regions` field to `google_access_context_manager_access_level` ([#5961](https://github.com/terraform-providers/terraform-provider-google/pull/5961))
* compute: added field `network` to `google_compute_region_backend_service`, which allows internal load balancers to target the non-primary interface of an instance. ([#5957](https://github.com/terraform-providers/terraform-provider-google/pull/5957))
* compute: added support for IAM conditions in `google_compute_subnet_iam_*` IAM resources ([#5954](https://github.com/terraform-providers/terraform-provider-google/pull/5954))
* container: Added field `maintenance_policy.recurring_window` to  `google_container_cluster` ([#5962](https://github.com/terraform-providers/terraform-provider-google/pull/5962))
* kms: Added new field `additional_authenticated_data` for Cloud KMS data source `google_kms_secret` ([#5968](https://github.com/terraform-providers/terraform-provider-google/pull/5968))
* kms: Added new field `additional_authenticated_data` for Cloud KMS resource `google_kms_secret_ciphertext` ([#5968](https://github.com/terraform-providers/terraform-provider-google/pull/5968))

BUG FIXES:
* kms: Fixed an issue in `google_kms_crypto_key_version` where `public_key` would return empty after apply ([#5956](https://github.com/terraform-providers/terraform-provider-google/pull/5956))
* logging: Fixed import issue with `google_logging_metric` in a non-default project. ([#5944](https://github.com/terraform-providers/terraform-provider-google/pull/5944))
* provider: Fixed an error with resources failing to upload large files (e.g. with `google_storage_bucket_object`) during retried requests ([#5977](https://github.com/terraform-providers/terraform-provider-google/pull/5977))

## 3.14.0 (March 23, 2020)

FEATURES:
* **New Data Source:** `google_compute_instance_serial_port` ([#5911](https://github.com/terraform-providers/terraform-provider-google/pull/5911))
* **New Resource:** `google_compute_region_ssl_certificate` ([#5913](https://github.com/terraform-providers/terraform-provider-google/pull/5913))

IMPROVEMENTS:
* compute: Added new attribute reference `current_status` to the `google_compute_instance` resource ([#5903](https://github.com/terraform-providers/terraform-provider-google/pull/5903))
* compute: Added `allow_global_access` to `google_compute_forwarding_rule` resource. ([#5912](https://github.com/terraform-providers/terraform-provider-google/pull/5912))
* container: Added `dns_cache_config` field to `google_container_cluster` resource ([#5887](https://github.com/terraform-providers/terraform-provider-google/pull/5887))
* container: Added `upgrade_settings` to `google_container_node_pool` resource ([#5910](https://github.com/terraform-providers/terraform-provider-google/pull/5910))
* provider: Added provider-wide request retries for common temporary GCP error codes and network errors ([#5902](https://github.com/terraform-providers/terraform-provider-google/pull/5902))
* redis: Added `connect_mode` field to `google_redis_instance` resource ([#5888](https://github.com/terraform-providers/terraform-provider-google/pull/5888))

## 3.13.0 (March 16, 2020)

BREAKING CHANGES:
* dialogflow: Changed `google_dialogflow_agent.time_zone` to ForceNew. Updating this field will require recreation. This is due to a change in API behavior. ([#5831](https://github.com/terraform-providers/terraform-provider-google/pull/5831))

FEATURES:
* **New Resource:** `google_compute_region_disk_resource_policy_attachment` ([#5849](https://github.com/terraform-providers/terraform-provider-google/pull/5849))
* **New Resource:** `google_sql_source_representation_instance` ([#5839](https://github.com/terraform-providers/terraform-provider-google/pull/5839))

IMPROVEMENTS:
* bigtable: Added support for full-name/id `instance_name` value in `google_bigtable_table` and `google_bigtable_gc_policy` ([#5837](https://github.com/terraform-providers/terraform-provider-google/pull/5837))
* compute: Added `autoscaling_policy` to `google_compute_node_group` ([#5864](https://github.com/terraform-providers/terraform-provider-google/pull/5864))
* compute: Added support for full-name/id `network_endpoint_group` value in `google_network_endpoint` ([#5838](https://github.com/terraform-providers/terraform-provider-google/pull/5838))
* compute: Added support for `google_compute_router_nat` `drain_nat_ips` (previously beta-only). ([#5821](https://github.com/terraform-providers/terraform-provider-google/pull/5821))
* dialogflow: Changed `google_dialogflow_agent` to not read `tier` status ([#5835](https://github.com/terraform-providers/terraform-provider-google/pull/5835))
* monitoring: Added `sensitive_labels` to `google_monitoring_notification_channel` so that labels like `password` and `auth_token` can be managed separately from the other labels and marked as sensitive. ([#5873](https://github.com/terraform-providers/terraform-provider-google/pull/5873))

BUG FIXES:
* all: fixed issue where nested objects were getting sent as null values to GCP on create instead of being omitted from requests ([#5825](https://github.com/terraform-providers/terraform-provider-google/pull/5825))
* cloudfunctions: fixed `vpc_connector` to be updated properly in `google_cloudfunctions_function` ([#5829](https://github.com/terraform-providers/terraform-provider-google/pull/5829))
* compute: fixed `google_compute_security_policy` from allowing two rules with the same priority. ([#5834](https://github.com/terraform-providers/terraform-provider-google/pull/5834))
* compute: fixed bug where `google_compute_instance.scheduling.node_affinities.operator` would incorrectly accept `NOT` rather than `NOT_IN`. ([#5841](https://github.com/terraform-providers/terraform-provider-google/pull/5841))
* container: Fixed issue where `google_container_node_pool` resources created in the 2.X series were failing to update after 3.11. ([#5877](https://github.com/terraform-providers/terraform-provider-google/pull/5877))
## 3.12.0 (March 09, 2020)
IMPROVEMENTS:
* serviceusage: `google_project_service` no longer attempts to enable a service that is already enabled. ([#5810](https://github.com/terraform-providers/terraform-provider-google/pull/5810))
* bigtable: Added support for full-name/id `instance` value in `google_bigtable_app_profile` ([#5780](https://github.com/terraform-providers/terraform-provider-google/pull/5780))
* compute: Added `google_compute_router_nat` `drain_nat_ips` field (formerly beta). ([#5821](https://github.com/terraform-providers/terraform-provider-google/pull/5821))
* pubsub: Added polling to ensure correct resource state for negative-cached PubSub resources ([#5813](https://github.com/terraform-providers/terraform-provider-google/pull/5813))

BUG FIXES:
* compute: Fixed a scenario where `google_compute_instance_template` would cause a crash. ([#5808](https://github.com/terraform-providers/terraform-provider-google/pull/5808))
* container: Fixed panic when upgrading `google_container_cluster` with autoscaling block ([#5782](https://github.com/terraform-providers/terraform-provider-google/pull/5782))
* storage: Added check for bucket retention policy list being empty. ([#5793](https://github.com/terraform-providers/terraform-provider-google/pull/5793))
* storage: Added locking for operations involving `google_storage_*_access_control` resources to prevent errors from ACLs being added at the same time. ([#5791](https://github.com/terraform-providers/terraform-provider-google/pull/5791))

## 3.11.0 (March 02, 2020)

FEATURES:
* **New Data Source:** `google_compute_backend_bucket` ([#5720](https://github.com/terraform-providers/terraform-provider-google/pull/5720))
* **New Resource:** `google_app_engine_service_split_traffic` ([#5729](https://github.com/terraform-providers/terraform-provider-google/pull/5729))
* **New Resource:** `google_compute_packet_mirroring` ([#5755](https://github.com/terraform-providers/terraform-provider-google/pull/5755))
* **New Resource:** `google_vpc_access_connector` (GA provider) ([#5752](https://github.com/terraform-providers/terraform-provider-google/pull/5752))

IMPROVEMENTS:
* bigquery: Landed support for range-based partitioning in `google_bigquery_table` ([#5723](https://github.com/terraform-providers/terraform-provider-google/pull/5723))
* compute: added check on `google_compute_router` for non-empty advertised_groups or advertised_ip_ranges values when advertise_mode is DEFAULT in the bgp block. ([#5718](https://github.com/terraform-providers/terraform-provider-google/pull/5718))
* compute: added the ability to manage the status of `google_compute_instance` resources with the `desired_status` field ([#4797](https://github.com/terraform-providers/terraform-provider-google/pull/4797))
* iam: `google_project_iam_member` and `google_project_iam_binding`'s `project` field can be specified with an optional `projects/` prefix ([#5722](https://github.com/terraform-providers/terraform-provider-google/pull/5722))
* storage: added `metadata` to `google_storage_bucket_object`. ([#5721](https://github.com/terraform-providers/terraform-provider-google/pull/5721))

BUG FIXES:
* compute: Updated `google_project` to check for valid permissions on the parent billing account before creating and tainting the resource. ([#5719](https://github.com/terraform-providers/terraform-provider-google/pull/5719))
* container: Fixed panic when upgrading `google_container_cluster` with `autoscaling` block ([#5782](https://github.com/terraform-providers/terraform-provider-google/pull/5782))

## 3.10.0 (February 25, 2020)

BREAKING CHANGES:
* container: Fully removed `use_ip_aliases` and `create_subnetwork` fields to fix misleading diff for removed fields ([#5666](https://github.com/terraform-providers/terraform-provider-google/pull/5666))

FEATURES:
* **New Data Source:** `google_dns_keys` ([#5703](https://github.com/terraform-providers/terraform-provider-google/pull/5703))
* **New Resource:** `google_storage_hmac_key` ([#5679](https://github.com/terraform-providers/terraform-provider-google/pull/5679))
* **New Resource:** `google_datastore_index` ([#5655](https://github.com/terraform-providers/terraform-provider-google/pull/5655))
* **New Resource:** `google_endpoints_service_iam_binding` ([#5668](https://github.com/terraform-providers/terraform-provider-google/pull/5668))
* **New Resource:** `google_endpoints_service_iam_member` ([#5668](https://github.com/terraform-providers/terraform-provider-google/pull/5668))
* **New Resource:** `google_endpoints_service_iam_policy` ([#5668](https://github.com/terraform-providers/terraform-provider-google/pull/5668))

IMPROVEMENTS:
* container: Allowed import/update/deletion of `google_container_cluster` in error states. ([#5663](https://github.com/terraform-providers/terraform-provider-google/pull/5663))
* container: Changed `google_container_node_pool` so node pools created in an error state will be marked as tainted on creation. ([#5662](https://github.com/terraform-providers/terraform-provider-google/pull/5662))
* container: Allowed import/update/deletion of `google_container_node_pool` in error states and updated resource to wait for a stable state after any changes. ([#5662](https://github.com/terraform-providers/terraform-provider-google/pull/5662))
* container: added label_fingerprint to `google_container_cluster` ([#5647](https://github.com/terraform-providers/terraform-provider-google/pull/5647))
* container: Enabled configuring autoscaling profile in `google_container_cluster` (https://cloud.google.com/kubernetes-engine/docs/concepts/cluster-autoscaler#autoscaling_profiles) ([#5659](https://github.com/terraform-providers/terraform-provider-google/pull/5659))
* dataflow: added `job_id` attribute ([#5644](https://github.com/terraform-providers/terraform-provider-google/pull/5644))
* dataflow: added computed `type` field to `google_dataflow_job`. ([#5709](https://github.com/terraform-providers/terraform-provider-google/pull/5709))
* provider: Added retries for common network errors we've encountered. ([#5675](https://github.com/terraform-providers/terraform-provider-google/pull/5675))

## 3.9.0 (February 18, 2020)

FEATURES:
* **New Resource:** `google_container_registry` ([#5593](https://github.com/terraform-providers/terraform-provider-google/pull/5593))

IMPROVEMENTS:
* all: improve error handling of 404s. ([#5601](https://github.com/terraform-providers/terraform-provider-google/pull/5601))
* bigtable: added update support for `display_name` and `instance_type` ([#5648](https://github.com/terraform-providers/terraform-provider-google/pull/5648))
* container: `google_container_cluster` will wait for a stable state after updates. ([#5616](https://github.com/terraform-providers/terraform-provider-google/pull/5616))
* container: added `boot_disk_kms_key` to `node_config` block. ([#5615](https://github.com/terraform-providers/terraform-provider-google/pull/5615))
* dataflow: added `job_id` field to `google_dataflow_job` ([#5653](https://github.com/terraform-providers/terraform-provider-google/pull/5653))
* dialogflow: improve error handling by increasing retry count ([#5603](https://github.com/terraform-providers/terraform-provider-google/pull/5603))
* resourcemanager: fixed retry behavior for updates in `google_project`, added retries for billing metadata requests ([#5578](https://github.com/terraform-providers/terraform-provider-google/pull/5578))
* sql: add `encryption_key_name` to `google_sql_database_instance` ([#5591](https://github.com/terraform-providers/terraform-provider-google/pull/5591))

BUG FIXES:
* cloudrun: fixed permadiff caused by new API default values on `annotations` and `limits` ([#5600](https://github.com/terraform-providers/terraform-provider-google/pull/5600))
* compute: Fixed bug where `google_project` would fail to create if the `auto_create_network` was false and the `compute-skipDefaultNetworkCreation` organization policies was enforced. ([#5601](https://github.com/terraform-providers/terraform-provider-google/pull/5601))
* container: Removed restriction on `auto_provisioning_defaults` to allow both `oauth_scopes` and `service_account` to be set ([#5642](https://github.com/terraform-providers/terraform-provider-google/pull/5642))
* firestore: fixed import of `google_firestore_index` when database or collection were non-default. ([#5626](https://github.com/terraform-providers/terraform-provider-google/pull/5626))
* iam: Fixed an erroneous error during import of IAM resources when a provider default project/zone/region is not defined. ([#5613](https://github.com/terraform-providers/terraform-provider-google/pull/5613))
* kms: Fixed issue where `google_kms_crypto_key_version` datasource would throw an Invalid Index error on plan ([#5619](https://github.com/terraform-providers/terraform-provider-google/pull/5619))

## 3.8.0 (February 10, 2020)

NOTES:
* provider: added documentation for the `id` field for many resources, including format ([#5543](https://github.com/terraform-providers/terraform-provider-google/pull/5543))
BREAKING CHANGES:
* compute: Added conditional requirement of `google_compute_**region**_backend_service` `backend.capacity_scaler` to no longer accept the API default if not INTERNAL. Non-INTERNAL backend services must now specify `capacity_scaler` explicitly and have a total capacity greater than 0. In addition, API default of 1.0 must now be explicitly set and will be treated as nil or zero if not set in config. ([#5561](https://github.com/terraform-providers/terraform-provider-google/pull/5561))

FEATURES:
* **New Data Source:** `secret_manager_secret_version` ([#5562](https://github.com/terraform-providers/terraform-provider-google/pull/5562))
* **New Resource:** `google_access_context_manager_service_perimeter_resource` ([#5574](https://github.com/terraform-providers/terraform-provider-google/pull/5574))
* **New Resource:** `secret_manager_secret_version` ([#5562](https://github.com/terraform-providers/terraform-provider-google/pull/5562))
* **New Resource:** `secret_manager_secret` ([#5562](https://github.com/terraform-providers/terraform-provider-google/pull/5562))
* **New Resource:** `google_dialogflow_agent` ([#5559](https://github.com/terraform-providers/terraform-provider-google/pull/5559))

IMPROVEMENTS:
* appengine: added support for `google_app_engine_application.iap` ([#5556](https://github.com/terraform-providers/terraform-provider-google/pull/5556))
* compute: `google_compute_security_policy` `rule.match.expr` field is now GA ([#5532](https://github.com/terraform-providers/terraform-provider-google/pull/5532))
* compute: added additional validation to `google_cloud_router`'s `bgp.asn` field. ([#5547](https://github.com/terraform-providers/terraform-provider-google/pull/5547))

BUG FIXES:
* bigtable: fixed diff for DEVELOPMENT instances that are returned from the API with one node ([#5557](https://github.com/terraform-providers/terraform-provider-google/pull/5557))
* compute: Fixed `backend.capacity_scaler` to actually set zero (0.0) value. ([#5561](https://github.com/terraform-providers/terraform-provider-google/pull/5561))
* compute: Fixed `google_compute_**region**_backend_service` so it no longer has a permadiff if `backend.capacity_scaler` is unset in config by requiring capacity scaler. ([#5561](https://github.com/terraform-providers/terraform-provider-google/pull/5561))
* compute: updated `google_compute_project_metadata_item` to fail on create if its key is already present in the project metadata. ([#5576](https://github.com/terraform-providers/terraform-provider-google/pull/5576))
* logging: updated `bigquery_options` so the default value from the api will be set in state. ([#5534](https://github.com/terraform-providers/terraform-provider-google/pull/5534))
* sql: undeprecated `settings.ip_configuration.authorized_networks.expiration_time` ([#5531](https://github.com/terraform-providers/terraform-provider-google/pull/5531))

## 3.7.0 (February 03, 2020)

BREAKING CHANGES:
* iam: starts reading/writing IAM policies at version 3 in the GA provider. If you have an IAM resource defined in your config that has a condition on it created outside of Terraform, you should start using the beta provider and defining the condition in your config to avoid unexpected behavior. ([#5469](https://github.com/terraform-providers/terraform-provider-google/pull/5469))

IMPROVEMENTS:
* dns: `google_dns_managed_zone` added support for Non-RFC1918 fields for reverse lookup and fowarding paths. ([#5493](https://github.com/terraform-providers/terraform-provider-google/pull/5493))
* monitoring: Added `labels` and `user_labels` filters to data source `google_monitoring_notification_channel` ([#5470](https://github.com/terraform-providers/terraform-provider-google/pull/5470))

BUG FIXES:
* bigtable: fixed diff for DEVELOPMENT instances that are returned from the API with one node ([#5557](https://github.com/terraform-providers/terraform-provider-google/pull/5557))
* compute: `google_compute_instance_template` added plan time check for any disks marked `boot` outside of the first disk ([#5491](https://github.com/terraform-providers/terraform-provider-google/pull/5491))
* container: Fixed perma-diff in `google_container_cluster`'s `cluster_autoscaling.auto_provisioning_defaults`. ([#5486](https://github.com/terraform-providers/terraform-provider-google/pull/5486))
* iam: fixed issue where users of the GA provider who used IAM conditions outside of Terraform were getting an error ([#5469](https://github.com/terraform-providers/terraform-provider-google/pull/5469))
* logging: updated `bigquery_options` so the default value from the api will be set in state. ([#5534](https://github.com/terraform-providers/terraform-provider-google/pull/5534))
* storage: Stopped `project-owner` showing up in the diff for `google_storage_bucket_acl` ([#5479](https://github.com/terraform-providers/terraform-provider-google/pull/5479))

## 3.6.0 (January 29, 2020)

KNOWN ISSUES:

* bigtable: due to API changes, bigtable DEVELOPMENT instances may show a diff on `num_nodes`. There will be a fix in the 3.7.0 release of the provider. No known workarounds exist at the moment, but will be tracked in https://github.com/terraform-providers/terraform-provider-google/issues/5492.

FEATURES:
* **New Data Source:** google_monitoring_notification_channel ([#5405](https://github.com/terraform-providers/terraform-provider-google/pull/5405))
* **New Resource:** Added `google_iap_tunnel_instance_iam_*` IAM resources for IAP Tunnel Instances ([#5429](https://github.com/terraform-providers/terraform-provider-google/pull/5429))
* **New Resource:** google_compute_network_peering_routes_config ([#5426](https://github.com/terraform-providers/terraform-provider-google/pull/5426))

IMPROVEMENTS:
* compute: added waiting logic to `google_compute_interconnect_attachment` to avoid modifications when the attachment is UNPROVISIONED ([#5459](https://github.com/terraform-providers/terraform-provider-google/pull/5459))
* compute: made the `google_compute_network_peering` routes fields available in GA ([#5419](https://github.com/terraform-providers/terraform-provider-google/pull/5419))
* container: Promoted `enable_binary_authorization` from beta into ga. ([#5456](https://github.com/terraform-providers/terraform-provider-google/pull/5456))
* scheduler: Added `attempt_deadline` to `google_cloud_scheduler_job`. ([#5399](https://github.com/terraform-providers/terraform-provider-google/pull/5399))
* storage: added `default_event_based_hold` to `google_storage_bucket` ([#5373](https://github.com/terraform-providers/terraform-provider-google/pull/5373))

BUG FIXES:
* compute: Fixed `google_compute_instance_from_template` with existing boot disks ([#5430](https://github.com/terraform-providers/terraform-provider-google/pull/5430))
* compute: Fixed a bug in `google_compute_instance` when attempting to update a field that requires stopping and starting an instance with an encrypted disk ([#5436](https://github.com/terraform-providers/terraform-provider-google/pull/5436))

## 3.5.0 (January 22, 2020)

DEPRECATIONS:
* kms: deprecated `data.google_kms_secret_ciphertext` as there was no way to make it idempotent. Instead, use the `google_kms_secret_ciphertext` resource. ([#5314](https://github.com/terraform-providers/terraform-provider-google/pull/5314))
* sql: deprecated first generation-only fields on `google_sql_database_instance` ([#5376](https://github.com/terraform-providers/terraform-provider-google/pull/5376))

FEATURES:
* **New Resource:** `google_kms_secret_ciphertext` ([#5314](https://github.com/terraform-providers/terraform-provider-google/pull/5314))

IMPROVEMENTS:
* bigtable: added the ability to add/remove clusters from `google_bigtable_instance` ([#5318](https://github.com/terraform-providers/terraform-provider-google/pull/5318))
* compute: added support for other resource types (like a Proxy) as a `target` to `google_compute_forwarding_rule`. ([#5383](https://github.com/terraform-providers/terraform-provider-google/pull/5383))
* dataproc: added `lifecycle_config` to `google_dataproc_cluster.cluster_config` ([#5323](https://github.com/terraform-providers/terraform-provider-google/pull/5323))
* iam: updated to allow for empty bindings in `data_source_google_iam_policy` data source ([#4525](https://github.com/terraform-providers/terraform-provider-google/pull/4525))
* provider: added retries for batched requests so failed batches will retry each single request separately. ([#5355](https://github.com/terraform-providers/terraform-provider-google/pull/5355))
* resourcemanager: restricted the length of the `description` field of `google_service_account`. It is now limited to 256 characters. ([#5409](https://github.com/terraform-providers/terraform-provider-google/pull/5409))

BUG FIXES:
* bigtable: Fixed error on reading non-existent `google_bigtable_gc_policy`,  `google_bigtable_instance`,  `google_bigtable_table` ([#5331](https://github.com/terraform-providers/terraform-provider-google/pull/5331))
* cloudfunctions: Fixed validation of `google_cloudfunctions_function` name to allow for 63 characters. ([#5400](https://github.com/terraform-providers/terraform-provider-google/pull/5400))
* cloudtasks: Changed `max_dispatches_per_second` to a double instead of an integer. ([#5393](https://github.com/terraform-providers/terraform-provider-google/pull/5393))
* compute: Added validation for `compute_resource_policy` to no longer allow invalid `start_time` values that weren't hourly. ([#5342](https://github.com/terraform-providers/terraform-provider-google/pull/5342))
* compute: Fixed errors from concurrent creation/deletion of overlapping `google_compute_network_peering` resources. ([#5338](https://github.com/terraform-providers/terraform-provider-google/pull/5338))
* compute: Stopped panic when using `usage_export_bucket` and the setting had been disabled manually. ([#5349](https://github.com/terraform-providers/terraform-provider-google/pull/5349))
* compute: fixed `google_compute_router_nat` timeout fields causing a diff when using a long-lived resource ([#5353](https://github.com/terraform-providers/terraform-provider-google/pull/5353))
* compute: fixed `google_compute_target_https_proxy.quic_override` causing a diff when using a long-lived resource ([#5351](https://github.com/terraform-providers/terraform-provider-google/pull/5351))
* identityplatform: fixed `google_identity_platform_default_supported_idp_config` to correctly allow configuration of both `idp_id` and `client_id` separately ([#5398](https://github.com/terraform-providers/terraform-provider-google/pull/5398))
* monitoring: Stopped `labels` from causing a perma diff on `AlertPolicy` ([#5367](https://github.com/terraform-providers/terraform-provider-google/pull/5367))

## 3.4.0 (January 07, 2020)

DEPRECATIONS:
* kms: deprecated `data.google_kms_secret_ciphertext` as there was no way to make it idempotent. Instead, use the `google_kms_secret_ciphertext` resource. ([#5314](https://github.com/terraform-providers/terraform-provider-google/pull/5314))

BREAKING CHANGES:
* cloudrun: Changed `google_cloud_run_domain_mapping` to correctly match Cloud Run API expected format for `spec.route_name`, {serviceName}, instead of invalid projects/{project}/global/services/{serviceName} ([#5264](https://github.com/terraform-providers/terraform-provider-google/pull/5264))
* compute: Added back ConflictsWith restrictions for ExactlyOneOf restrictions that were removed in v3.3.0 for `google_compute_firewall`, `google_compute_health_check`, and `google_compute_region_health_check`. This effectively changes an API-side failure that was only accessible in v3.3.0 to a plan-time one. ([#5220](https://github.com/terraform-providers/terraform-provider-google/pull/5220))
* logging: Changed `google_logging_metric.metric_descriptors.labels` from a list to a set ([#5258](https://github.com/terraform-providers/terraform-provider-google/pull/5258))
* resourcemanager: Added back ConflictsWith restrictions for ExactlyOneOf restrictions that were removed in v3.3.0 for `google_organization_policy`, `google_folder_organization_policy`, and `google_project_organization_policy`. This effectively changes an API-side failure that was only accessible in v3.3.0 to a plan-time one. ([#5220](https://github.com/terraform-providers/terraform-provider-google/pull/5220))

FEATURES:
* **New Data Source:** google_sql_ca_certs ([#5306](https://github.com/terraform-providers/terraform-provider-google/pull/5306))
* **New Resource:** `google_identity_platform_default_supported_idp_config` ([#5199](https://github.com/terraform-providers/terraform-provider-google/pull/5199))
* **New Resource:** `google_identity_platform_inbound_saml_config` ([#5199](https://github.com/terraform-providers/terraform-provider-google/pull/5199))
* **New Resource:** `google_identity_platform_oauth_idp_config` ([#5199](https://github.com/terraform-providers/terraform-provider-google/pull/5199))
* **New Resource:** `google_identity_platform_tenant_default_supported_idp_config` ([#5199](https://github.com/terraform-providers/terraform-provider-google/pull/5199))
* **New Resource:** `google_identity_platform_tenant_inbound_saml_config` ([#5199](https://github.com/terraform-providers/terraform-provider-google/pull/5199))
* **New Resource:** `google_identity_platform_tenant_oauth_idp_config` ([#5199](https://github.com/terraform-providers/terraform-provider-google/pull/5199))
* **New Resource:** `google_identity_platform_tenant` ([#5199](https://github.com/terraform-providers/terraform-provider-google/pull/5199))
* **New Resource:** `google_kms_crypto_key_iam_policy` ([#5247](https://github.com/terraform-providers/terraform-provider-google/pull/5247))
* **New Resource:** `google_kms_secret_ciphertext` ([#5314](https://github.com/terraform-providers/terraform-provider-google/pull/5314))

IMPROVEMENTS:
* composer: Increased default timeouts for `google_composer_environment` ([#5223](https://github.com/terraform-providers/terraform-provider-google/pull/5223))
* compute: Added graceful termination to `container_cluster` create calls so that partially created clusters will resume the original operation if the Terraform process is killed mid create. ([#5217](https://github.com/terraform-providers/terraform-provider-google/pull/5217))
* compute: Fixed `google_compute_disk_resource_policy_attachment` parsing of region from zone to allow for provider-level zone and make error message more accurate` ([#5257](https://github.com/terraform-providers/terraform-provider-google/pull/5257))
* provider: Reduced default `send_after` controlling the time interval after which a batched request sends. ([#5268](https://github.com/terraform-providers/terraform-provider-google/pull/5268))

BUG FIXES:
* all: fixed issue where many fields that were removed in 3.0.0 would show a diff when they were removed from config ([#5313](https://github.com/terraform-providers/terraform-provider-google/pull/5313))
* bigquery: fixed `bigquery_table.encryption_configuration` to correctly recreate the table when modified ([#5321](https://github.com/terraform-providers/terraform-provider-google/pull/5321))
* cloudrun:  Changed `google_cloud_run_domain_mapping` to correctly match Cloud Run API expected format for `spec.route_name`, {serviceName}, instead of invalid projects/{project}/global/services/{serviceName} ([#5264](https://github.com/terraform-providers/terraform-provider-google/pull/5264))
* cloudrun: Changed `cloud_run_domain_mapping` to poll for success or failure and throw an appropriate error when ready status returns as false. ([#5267](https://github.com/terraform-providers/terraform-provider-google/pull/5267))
* cloudrun: Fixed `google_cloudrun_service` to allow update instead of force-recreation for changes in `spec` `env` and `command` fields ([#5269](https://github.com/terraform-providers/terraform-provider-google/pull/5269))
* cloudrun: Removed unsupported update for `google_cloud_run_domain_mapping` to allow force-recreation. ([#5253](https://github.com/terraform-providers/terraform-provider-google/pull/5253))
* cloudrun: Stopped returning an error when a `cloud_run_domain_mapping` was waiting on DNS verification. ([#5315](https://github.com/terraform-providers/terraform-provider-google/pull/5315))
* compute: Fixed `google_compute_backend_service` to allow updating `cdn_policy.cache_key_policy.*` fields to false or empty. ([#5276](https://github.com/terraform-providers/terraform-provider-google/pull/5276))
* compute: Fixed behaviour where `google_compute_subnetwork` did not record a value for `name` when `self_link` was specified. ([#5288](https://github.com/terraform-providers/terraform-provider-google/pull/5288))
* container: fixed issue where an empty variable in `tags` would cause a crash ([#5226](https://github.com/terraform-providers/terraform-provider-google/pull/5226))
* endpoints: Added operation wait for `google_endpoints_service` to fix 403 "Service not found" errors during initial creation ([#5259](https://github.com/terraform-providers/terraform-provider-google/pull/5259))
* logging: Made `google_logging_metric.metric_descriptors.labels` a set to prevent diff from ordering ([#5258](https://github.com/terraform-providers/terraform-provider-google/pull/5258))
* resourcemanager: added retries for `data.google_organization` ([#5246](https://github.com/terraform-providers/terraform-provider-google/pull/5246))

## 3.3.0 (December 17, 2019)

FEATURES:
* **New Resource:** `google_compute_region_health_check` is now available in GA ([#5149](https://github.com/terraform-providers/terraform-provider-google/pull/5149))
* **New Resource:** `google_deployment_manager_deployment` ([#5139](https://github.com/terraform-providers/terraform-provider-google/pull/5139))

IMPROVEMENTS:
* bigquery: added `PARQUET` as an option in `google_bigquery_table.external_data_configuration.source_format` ([#5170](https://github.com/terraform-providers/terraform-provider-google/pull/5170))
* compute: Added support for `next_hop_ilb` to `google_compute_route` ([#5162](https://github.com/terraform-providers/terraform-provider-google/pull/5162))
* dataproc: added support for `security_config` to `google_dataproc_cluster` ([#5129](https://github.com/terraform-providers/terraform-provider-google/pull/5129))
* storage: updated `id` and `bucket` fields for `google_storage_bucket_iam_*` resources to use `b/{bucket_name}` ([#5099](https://github.com/terraform-providers/terraform-provider-google/pull/5099))

BUG FIXES:
* compute: Fixed an issue where interpolated values caused plan-time errors in `google_compute_router_interface`. ([#5178](https://github.com/terraform-providers/terraform-provider-google/pull/5178))
* compute: relaxed ExactlyOneOf restrictions on `google_compute_firewall`, `google_compute_health_check`, and `google_compute_region_health_check` to enable the use of dynamic blocks with those resources. ([#5194](https://github.com/terraform-providers/terraform-provider-google/pull/5194))
* iam: Fixed a bug that causes badRequest errors on IAM resources due to deleted serviceAccount principals ([#5142](https://github.com/terraform-providers/terraform-provider-google/pull/5142))
* resourcemanager: relaxed ExactlyOneOf restrictions on `google_organization_policy `, `google_folder_organization_policy `, and `google_project_organization_policy ` to enable the use of dynamic blocks with those resources. ([#5194](https://github.com/terraform-providers/terraform-provider-google/pull/5194))
* sourcerepo: Fixed a bug preventing repository IAM resources from referencing repositories with the `/` character in their name ([#5195](https://github.com/terraform-providers/terraform-provider-google/pull/5195))
* sql: fixed bug where terraform would keep retrying to create new `google_sql_database_instance` with the name of a previously deleted instance ([#5141](https://github.com/terraform-providers/terraform-provider-google/pull/5141))

## 3.2.0 (December 11, 2019)

DEPRECATIONS:
* compute: deprecated `fingerprint` field in `google_compute_subnetwork`. Its value is now always `""`. ([#5105](https://github.com/terraform-providers/terraform-provider-google/pull/5105))

FEATURES:
* **New Data Source:** `data_source_google_bigquery_default_service_account` ([#5081](https://github.com/terraform-providers/terraform-provider-google/pull/5081))
* **New Resource:** cloudrun: Added support for `google_cloud_run_service` IAM resources: `google_cloud_run_service_iam_policy`, `google_cloud_run_service_iam_binding`, `google_cloud_run_service_iam_member` ([#5051](https://github.com/terraform-providers/terraform-provider-google/pull/5051))

IMPROVEMENTS:
* all: Added `synchronous_timeout` to provider block to allow setting higher per-operation-poll timeouts. ([#5013](https://github.com/terraform-providers/terraform-provider-google/pull/5013))
* bigquery: Added KMS support to `google_bigquery_table` ([#5081](https://github.com/terraform-providers/terraform-provider-google/pull/5081))
* cloudresourcemanager: Added `org_id` field to `google_organization` datasource to expose the raw organization id ([#5115](https://github.com/terraform-providers/terraform-provider-google/pull/5115))
* cloudrun: Stopped requiring the root `metadata` block for `google_cloud_run_service`. ([#5094](https://github.com/terraform-providers/terraform-provider-google/pull/5094))
* compute: added support for `expr` to `google_compute_security_policy.rule.match` ([#5070](https://github.com/terraform-providers/terraform-provider-google/pull/5070))
* compute: added support for `path_rules` to `google_compute_region_url_map` ([#5122](https://github.com/terraform-providers/terraform-provider-google/pull/5122))
* compute: added support for `path_rules` to `google_compute_url_map` ([#5106](https://github.com/terraform-providers/terraform-provider-google/pull/5106))
* compute: added support for `route_rules` to `google_compute_region_url_map` ([#5130](https://github.com/terraform-providers/terraform-provider-google/pull/5130))
* compute: added support for header actions and route rules to `google_compute_url_map` ([#4992](https://github.com/terraform-providers/terraform-provider-google/pull/4992))
* dns: Added `visibility` field to `google_dns_managed_zone` data source ([#5063](https://github.com/terraform-providers/terraform-provider-google/pull/5063))
* sourcerepo: added support for `pubsub_configs` to `google_sourcerepo_repository` ([#5050](https://github.com/terraform-providers/terraform-provider-google/pull/5050))

BUG FIXES:
* dns: fixed 503s caused by high numbers of `dns_record_set`s. ([#5093](https://github.com/terraform-providers/terraform-provider-google/pull/5093))
* logging: updated `exponential_buckets.growth_factor` from integer to double. ([#5111](https://github.com/terraform-providers/terraform-provider-google/pull/5111))
* storage: fixed bug where users without storage.objects.list permissions couldn't delete empty buckets ([#5006](https://github.com/terraform-providers/terraform-provider-google/pull/5006))

## 3.1.0 (December 05, 2019)

BREAKING CHANGES:
* compute: field `peer_ip_address` in `google_compute_router_peer` is now required, to match the API behavior. ([#4923](https://github.com/terraform-providers/terraform-provider-google/pull/4923))

FEATURES:
* **New Resource:** `google_billing_budget` ([#5005](https://github.com/terraform-providers/terraform-provider-google/pull/5005))
* **New Resource:** `google_cloud_tasks_queue` ([#4880](https://github.com/terraform-providers/terraform-provider-google/pull/4880))
* **New Resource:** `google_organization_iam_audit_config` ([#4977](https://github.com/terraform-providers/terraform-provider-google/pull/4977))

IMPROVEMENTS:
* accesscontextmanager: added support for `requireAdminApproval` and `requireCorpOwned` in `google_access_context_manager_access_level`'s `devicePolicy`. ([#4931](https://github.com/terraform-providers/terraform-provider-google/pull/4931))
* all: added retries for timeouts while fetching operations ([#4605](https://github.com/terraform-providers/terraform-provider-google/pull/4605))
* cloudbuild: Added build timeout to `google_cloudbuild_trigger` ([#4938](https://github.com/terraform-providers/terraform-provider-google/pull/4938))
* cloudresourcemanager: added support for importing `google_folder` in the form of the bare folder id, rather than requiring `folders/{bare_id}` ([#4981](https://github.com/terraform-providers/terraform-provider-google/pull/4981))
* compute: Updated default timeouts on `google_compute_project_metadata_item`. ([#4995](https://github.com/terraform-providers/terraform-provider-google/pull/4995))
* compute: `google_compute_disk` `disk_encryption_key.raw_key` is now sensitive ([#5009](https://github.com/terraform-providers/terraform-provider-google/pull/5009))
* compute: `google_compute_firewall` `enable_logging` is now GA ([#4999](https://github.com/terraform-providers/terraform-provider-google/pull/4999))
* compute: `google_compute_network_peering` resource can now be imported ([#4998](https://github.com/terraform-providers/terraform-provider-google/pull/4998))
* compute: computed attribute `management_type` in `google_compute_router_peer` is now available. ([#4923](https://github.com/terraform-providers/terraform-provider-google/pull/4923))
* container: `authenticator_groups_config` in `google_container_cluster` is now GA ([#4969](https://github.com/terraform-providers/terraform-provider-google/pull/4969))
* container: `google_container_cluster.vertical_pod_autoscaling` is now GA ([#5033](https://github.com/terraform-providers/terraform-provider-google/pull/5033))
* container: added `auto_provisioning_defaults` to `google_container_cluster.cluster_autoscaling` ([#4991](https://github.com/terraform-providers/terraform-provider-google/pull/4991))
* container: added `upgrade_settings` support  to `google_container_node_pool` ([#4926](https://github.com/terraform-providers/terraform-provider-google/pull/4926))
* container: increased timeouts on `google_container_cluster` and `google_container_node_pool` ([#4902](https://github.com/terraform-providers/terraform-provider-google/pull/4902))
* dataproc: `google_dataproc_autoscaling_policy` is now GA. `google_dataproc_cluster.autoscaling_config` is also available in GA ([#4966](https://github.com/terraform-providers/terraform-provider-google/pull/4966))
* dataproc: `google_dataproc_cluster` `min_cpu_platform` on both `worker_config` and `master_config` is now GA ([#4968](https://github.com/terraform-providers/terraform-provider-google/pull/4968))
* kms: enabled use of `user_project_override` for the `kms_crypto_key` resource ([#4967](https://github.com/terraform-providers/terraform-provider-google/pull/4967))
* kms: enabled use of `user_project_override` for the `kms_secret_ciphertext` data source ([#4985](https://github.com/terraform-providers/terraform-provider-google/pull/4985))
* sql: added `root_password` field to `google_sql_database_instance` resource ([#4983](https://github.com/terraform-providers/terraform-provider-google/pull/4983))

BUG FIXES:
* bigquery: fixed an issue where bigquery table id formats from the `2.X` series caused an error at plan time ([#5012](https://github.com/terraform-providers/terraform-provider-google/pull/5012))
* cloudbuild: Fixed incorrect dependency between `trigger_template` and `github` in `google_cloud_build_trigger`. ([#4946](https://github.com/terraform-providers/terraform-provider-google/pull/4946))
* cloudfunctions: Fixed inability to set `google_cloud_functions_function` update timeout. ([#5011](https://github.com/terraform-providers/terraform-provider-google/pull/5011))
* cloudrun: Wait for the cloudrun resource to reach a ready state before returning success. ([#4945](https://github.com/terraform-providers/terraform-provider-google/pull/4945))
* compute: `self_link` in several datasources will now error on invalid values instead of crashing ([#4887](https://github.com/terraform-providers/terraform-provider-google/pull/4887))
* compute: field `advertised_ip_ranges` in `google_compute_router_peer` can now be updated without recreating the resource. ([#4923](https://github.com/terraform-providers/terraform-provider-google/pull/4923))
* compute: marked `min_cpu_platform` on `google_compute_instance` as computed so if it is not specified it will not cause diffs ([#4980](https://github.com/terraform-providers/terraform-provider-google/pull/4980))
* dns: Fixed issue causing `google_dns_record_set` deletion to fail when the managed zone ceased to exist before the deletion event. ([#5010](https://github.com/terraform-providers/terraform-provider-google/pull/5010))
* iam: disallowed `deleted:` principals in IAM resources ([#4958](https://github.com/terraform-providers/terraform-provider-google/pull/4958))
* sql: added retries to `google_sql_user` create and update to reduce flakiness ([#4860](https://github.com/terraform-providers/terraform-provider-google/pull/4860))

## 3.0.0 (December 04, 2019)

NOTES:

These are the changes between 3.0.0-beta.1 and the 3.0.0 final release. For changes since 2.20.0, see also the 3.0.0-beta.1 changelog entry below.

**Please see [the 3.0.0 upgrade guide](https://www.terraform.io/docs/providers/google/guides/version_3_upgrade.html) for upgrade guidance.**

BREAKING CHANGES:
* cloudrun: updated `cloud_run_service` to v1. Significant updates have been made to the resource including a breaking schema change. ([#4972](https://github.com/terraform-providers/terraform-provider-google/issues/4972))

BUG FIXES:
* compute: fixed a bug in `google_compute_instance_group_manager` and `google_compute_region_instance_group_manager` that created an artificial diff when removing a now-removed field from a config ([#4929](https://github.com/terraform-providers/terraform-provider-google/issues/4929))
* dns: Fixed bug causing `google_dns_managed_zone` datasource to always return a 404 ([#4940](https://github.com/terraform-providers/terraform-provider-google/issues/4940))
* service_networking: fixed "An unknown error occurred" bug when creating multiple google_service_networking_connection resources in parallel ([#4646](https://github.com/terraform-providers/terraform-provider-google/issues/4646))

## 3.0.0-beta.1 (November 15, 2019)

BREAKING CHANGES:

* access_context_manager: Made `os_type` required on block `google_access_context_manager_access_level.basic.conditions.device_policy.os_constraints`. [MM#2665](https://github.com/GoogleCloudPlatform/magic-modules/pull/2665)
* all: changed any id values that could not be interpolated as self_links into values that could [MM#2461](https://github.com/GoogleCloudPlatform/magic-modules/pull/2461)
* app_engine: Made `ssl_management_type` required on `google_app_engine_domain_mapping.ssl_settings` [MM#2608](https://github.com/GoogleCloudPlatform/magic-modules/pull/2608)
* app_engine: Made `shell` required on `google_app_engine_standard_app_version.entrypoint`. [MM#2608](https://github.com/GoogleCloudPlatform/magic-modules/pull/2608)
* app_engine: Made `source_url` required on `google_app_engine_standard_app_version.deployment.files` and `google_app_engine_standard_app_version.deployment.zip`. [MM#2608](https://github.com/GoogleCloudPlatform/magic-modules/pull/2608)
* app_engine: Made `split_health_checks ` required on `google_app_engine_application.feature_settings` [MM#2608](https://github.com/GoogleCloudPlatform/magic-modules/pull/2608)
* app_engine: Made `script_path` required on `google_app_engine_standard_app_version.handlers.script`. [MM#2665](https://github.com/GoogleCloudPlatform/magic-modules/pull/2665)
* bigtable: Made `cluster_id` required on `google_bigtable_app_profile.single_cluster_routing`. [MM#2608](https://github.com/GoogleCloudPlatform/magic-modules/pull/2608)
* bigquery: Made at least one of `range` or `skip_leading_rows` required on `google_bigquery_table.external_data_configuration.google_sheets_options`. [MM#2608](https://github.com/GoogleCloudPlatform/magic-modules/pull/2608)
* bigquery: Made `role` required on `google_bigquery_dataset.access`. [MM#2665](https://github.com/GoogleCloudPlatform/magic-modules/pull/2665)
* bigtable: Made exactly one of `single_cluster_routing` or `multi_cluster_routing_use_any` required on `google_bigtable_app_profile`. [MM#2665](https://github.com/GoogleCloudPlatform/magic-modules/pull/2665)
* binary_authorization: Made `name_pattern` required on `google_binary_authorization_policy.admission_whitelist_patterns`. [MM#2665](https://github.com/GoogleCloudPlatform/magic-modules/pull/2665)
* binary_authorization: Made `evaluation_mode` and `enforcement_mode` required on `google_binary_authorization_policy.cluster_admission_rules`. [MM#2665](https://github.com/GoogleCloudPlatform/magic-modules/pull/2665)
* cloudbuild: made Cloud Build Trigger's trigger template required to match API requirements. [MM#2352](https://github.com/GoogleCloudPlatform/magic-modules/pull/2352)
* cloudbuild: Made `branch` required on `google_cloudbuild_trigger.github`. [MM#2608](https://github.com/GoogleCloudPlatform/magic-modules/pull/2608)
* cloudbuild: Made `steps` required on `google_cloudbuild_trigger.build`. [MM#2608](https://github.com/GoogleCloudPlatform/magic-modules/pull/2608)
* cloudbuild: Made `name` required on `google_cloudbuild_trigger.build.steps`. [MM#2608](https://github.com/GoogleCloudPlatform/magic-modules/pull/2608)
* cloudbuild: Made `name` and `path` required on `google_cloudbuild_trigger.build.steps.volumes`. [MM#2608](https://github.com/GoogleCloudPlatform/magic-modules/pull/2608)
* cloudbuild: Made exactly one of `filename` or `build` required on `google_cloudbuild_trigger`. [MM#2665](https://github.com/GoogleCloudPlatform/magic-modules/pull/2665)
* cloudfunctions: deprecated `nodejs6` as option for `runtime` in `function` and made it required. [MM#2499](https://github.com/GoogleCloudPlatform/magic-modules/pull/2499)
* cloudscheduler: Made exactly one of `pubsub_target`, `http_target` or `app_engine_http_target` required on `google_cloudscheduler_job`. [MM#2665](https://github.com/GoogleCloudPlatform/magic-modules/pull/2665)
* cloudiot: removed `event_notification_config` (singular) from `google_cloudiot_registry`. Use plural `event_notification_configs` instead. [MM#2390](https://github.com/GoogleCloudPlatform/magic-modules/pull/2390)
* cloudiot: Made `public_key_certificate` required on `google_cloudiot_registry. credentials `. [MM#2608](https://github.com/GoogleCloudPlatform/magic-modules/pull/2608)
* cloudscheduler: Made `service_account_email` required on `google_cloudscheduler_job.http_target.oauth_token` and `google_cloudscheduler_job.http_target.oidc_token`. [MM#2608](https://github.com/GoogleCloudPlatform/magic-modules/pull/2608)
* composer: Made at least one of `airflow_config_overrides`, `pypi_packages`, `env_variables, `image_version`, or `python_version` required on `google_composer_environment.config.software_config`. [MM#2608](https://github.com/GoogleCloudPlatform/magic-modules/pull/2608)
* composer: Made `use_ip_aliases` required on `google_composer_environment.config.node_config.ip_allocation_policy`. [MM#2608](https://github.com/GoogleCloudPlatform/magic-modules/pull/2608)
* composer: Made `enable_private_endpoint` required on `google_composer_environment.config.private_environment_config`. [MM#2608](https://github.com/GoogleCloudPlatform/magic-modules/pull/2608)
* composer: Made at least one of `enable_private_endpoint` or `master_ipv4_cidr_block` required on `google_composer_environment.config.private_environment_config` [MM#2682](https://github.com/GoogleCloudPlatform/magic-modules/pull/2682)
* composer: Made at least one of `node_count`, `node_config`, `software_config` or `private_environment_config` required on `google_composer_environment.config` [MM#2682](https://github.com/GoogleCloudPlatform/magic-modules/pull/2682)
* compute: `google_compute_backend_service`'s `backend` field field now requires the `group` subfield to be set. [MM#2373](https://github.com/GoogleCloudPlatform/magic-modules/pull/2373)
* compute: permanently removed `ip_version` field from `google_compute_forwarding_rule` [MM#2436](https://github.com/GoogleCloudPlatform/magic-modules/pull/2436)
* compute: permanently removed `ipv4_range` field from `google_compute_network`. [MM#2436](https://github.com/GoogleCloudPlatform/magic-modules/pull/2436)
* compute: permanently removed `auto_create_routes` field from `google_compute_network_peering`. [MM#2436](https://github.com/GoogleCloudPlatform/magic-modules/pull/2436)
* compute: permanently removed `update_strategy` field from `google_compute_region_instance_group_manager`. [MM#2436](https://github.com/GoogleCloudPlatform/magic-modules/pull/2436)
* compute: added check to only allow `google_compute_instance_template`s with 375gb scratch disks [MM#2495](https://github.com/GoogleCloudPlatform/magic-modules/pull/2495)
* compute: made `google_compute_instance_template` fail at plan time when scratch disks do not have `disk_type` `"local-ssd"`. [MM#2282](https://github.com/GoogleCloudPlatform/magic-modules/pull/2282)
* compute: removed `enable_flow_logs` field from `google_compute_subnetwork`. This is now controlled by the presence of the `log_config` block [MM#2597](https://github.com/GoogleCloudPlatform/magic-modules/pull/2597)
* compute: Made `raw_key` required on `google_compute_snapshot.snapshot_encryption_key`. [MM#2608](https://github.com/GoogleCloudPlatform/magic-modules/pull/2608)
* compute: Made at least one of `auto_delete`, `device_name`, `disk_encryption_key_raw`, `kms_key_self_link`, `initialize_params`, `mode` or `source` required on `google_compute_instance.boot_disk`. [MM#2608](https://github.com/GoogleCloudPlatform/magic-modules/pull/2608)
* compute: Made at least one of `size`, `type`, `image`, or `labels` required on `google_compute_instance.boot_disk.initialize_params`. [MM#2608](https://github.com/GoogleCloudPlatform/magic-modules/pull/2608)
* compute: Made at least one of `enable_secure_boot`, `enable_vtpm`, or `enable_integrity_monitoring` required on `google_compute_instance.shielded_instance_config`. [MM#2608](https://github.com/GoogleCloudPlatform/magic-modules/pull/2608)
* compute: Made at least one of `on_host_maintenance`, `automatic_restart`, `preemptible`, or `node_affinities` required on `google_compute_instance.scheduling`. [MM#2608](https://github.com/GoogleCloudPlatform/magic-modules/pull/2608)
* compute: Made `interface` required on `google_compute_instance.scratch_disk`. [MM#2608](https://github.com/GoogleCloudPlatform/magic-modules/pull/2608)
* compute: Made at least one of `enable_secure_boot`, `enable_vtpm`, or `enable_integrity_monitoring` required on `google_compute_instance_template.shielded_instance_config`. [MM#2608](https://github.com/GoogleCloudPlatform/magic-modules/pull/2608)
* compute: Made at least one of `on_host_maintenance`, `automatic_restart`, `preemptible`, or `node_affinities` are now required on `google_compute_instance_template.scheduling`. [MM#2608](https://github.com/GoogleCloudPlatform/magic-modules/pull/2608)
* compute: Made `kms_key_self_link` required on `google_compute_instance_template.disk.disk_encryption_key`. [MM#2608](https://github.com/GoogleCloudPlatform/magic-modules/pull/2608)
* compute: Made `range` required on `google_compute_router_peer. advertised_ip_ranges`. [MM#2608](https://github.com/GoogleCloudPlatform/magic-modules/pull/2608)
* compute: Made `channel` required on `google_container_cluster.release_channel`. [MM#2608](https://github.com/GoogleCloudPlatform/magic-modules/pull/2608)
* compute: Removed `instance_template` for `google_compute_instance_group_manager` and `google_compute_region_instance_group_manager`. Use `version.instance_template` instead. [MM#2595](https://github.com/GoogleCloudPlatform/magic-modules/pull/2595)
* compute: removed `update_strategy` for `google_compute_instance_group_manager`. Use `update_policy` instead. [MM#2595](https://github.com/GoogleCloudPlatform/magic-modules/pull/2595)
* compute: stopped allowing selfLink or path style references as IP addresses for `google_compute_forwarding_rule` or `google_compute_global_forwarding_rule` [MM#2620](https://github.com/GoogleCloudPlatform/magic-modules/pull/2620)
* compute: Made exactly one of `http_health_check`, `https_health_check`, `http2_health_check`, `tcp_health_check` or `ssl_health_check` required on `google_compute_health_check`. [MM#2665](https://github.com/GoogleCloudPlatform/magic-modules/pull/2665)
* compute: Made exactly one of `http_health_check`, `https_health_check`, `http2_health_check`, `tcp_health_check` or `ssl_health_check` required on `google_compute_region_health_check`. [MM#2665](https://github.com/GoogleCloudPlatform/magic-modules/pull/2665)
* container: permanently removed `zone` and `region` fields from data source `google_container_engine_versions`. [MM#2436](https://github.com/GoogleCloudPlatform/magic-modules/pull/2436)
* container: permanently removed `zone`, `region` and `additional_zones` fields from `google_container_cluster`. [MM#2436](https://github.com/GoogleCloudPlatform/magic-modules/pull/2436)
* container: permanently removed `zone` and `region` fields from `google_container_node_pool`. [MM#2436](https://github.com/GoogleCloudPlatform/magic-modules/pull/2436)
* container: set `google_container_cluster`'s `logging_service` and `monitoring_service` defaults to enable GKE Stackdriver Monitoring. [MM#2471](https://github.com/GoogleCloudPlatform/magic-modules/pull/2471)
* container: removed `kubernetes_dashboard` from `google_container_cluster.addons_config` [MM#2551](https://github.com/GoogleCloudPlatform/magic-modules/pull/2551)
* container: removed automatic suppression of GPU taints in GKE `taint` [MM#2537](https://github.com/GoogleCloudPlatform/magic-modules/pull/2537)
* container: Made `disabled` required on `google_container_cluster.addons_config.http_load_balancing`, `google_container_cluster.addons_config.horizontal_pod_autoscaling`, `google_container_cluster.addons_config.network_policy_config`, `google_container_cluster.addons_config.cloudrun_config`, and `google_container_cluster.addons_config.istio_config`. [MM#2608](https://github.com/GoogleCloudPlatform/magic-modules/pull/2608)
* container: Made at least one of `http_load_balancing`, `horizontal_pod_autoscaling` , `network_policy_config`, `cloudrun_config`, or `istio_config` required on `google_container_cluster.addons_config`. [MM#2608](https://github.com/GoogleCloudPlatform/magic-modules/pull/2608)
* container: Made `enabled` required on `google_container_cluster.network_policy`. [MM#2608](https://github.com/GoogleCloudPlatform/magic-modules/pull/2608)
* container: Made `enable_private_endpoint` required on `google_container_cluster.private_cluster_config`. [MM#2608](https://github.com/GoogleCloudPlatform/magic-modules/pull/2608)
* container: Made `enabled` required on `google_container_cluster.vertical_pod_autoscaling`. [MM#2608](https://github.com/GoogleCloudPlatform/magic-modules/pull/2608)
* container: Made `cidr_blocks` required on `google_container_cluster.master_authorized_networks_config`. [MM#2608](https://github.com/GoogleCloudPlatform/magic-modules/pull/2608)
* container: Made at least one of `username`, `password` or `client_certificate_config` required on `google_container_cluster.master_auth`. [MM#2608](https://github.com/GoogleCloudPlatform/magic-modules/pull/2608)
* container: removed `google_container_cluster` `ip_allocation_policy.use_ip_aliases`. If it's set to true, remove it from your config. If false, remove `ip_allocation_policy` as a whole. [MM#2615](https://github.com/GoogleCloudPlatform/magic-modules/pull/2615)
* container: removed `google_container_cluster` `ip_allocation_policy.create_subnetwork`, `ip_allocation_policy.subnetwork_name`, `ip_allocation_policy.node_ipv4_cidr_block`. Define an explicit `google_compute_subnetwork` and use `subnetwork` instead. [MM#2615](https://github.com/GoogleCloudPlatform/magic-modules/pull/2615)
* dataproc: Made at least one of `staging_bucket`, `gce_cluster_config`, `master_config`, `worker_config`, `preemptible_worker_config`, `software_config`, `initialization_action` or `encryption_config` required on `google_dataproc_cluster.cluster_config`. [MM#2608](https://github.com/GoogleCloudPlatform/magic-modules/pull/2608)
* dataproc: Made at least one of `zone`, `network`, `subnetwork`, `tags`, `service_account`, `service_account_scopes`, `internal_ip_only` or `metadata` required on `google_dataproc_cluster.cluster_config.gce_cluster_config`. [MM#2608](https://github.com/GoogleCloudPlatform/magic-modules/pull/2608)
* dataproc: Made at least one of `num_instances`, `image_uri`, `machine_type`, `min_cpu_platform`, `disk_config`, or `accelerators` required on `google_dataproc_cluster.cluster_config.master_config` and `google_dataproc_cluster.cluster_config.worker_config`. [MM#2608](https://github.com/GoogleCloudPlatform/magic-modules/pull/2608)
* dataproc: Made at least one of `num_local_ssds`, `boot_disk_size_gb` or `boot_disk_type` required on `google_dataproc_cluster.cluster_config.preemptible_worker_config.disk_config`, `google_dataproc_cluster.cluster_config.master_config.disk_config` and `google_dataproc_cluster.cluster_config.worker_config.disk_config`. [MM#2608](https://github.com/GoogleCloudPlatform/magic-modules/pull/2608)
* dataproc: Made at least one of `num_instances` or `disk_config` required on `google_dataproc_cluster.cluster_config.preemptible_worker_config`. [MM#2608](https://github.com/GoogleCloudPlatform/magic-modules/pull/2608)
* dataproc: Made at least one of `image_version`, `override_properties` or `optional_components` is now required on `google_dataproc_cluster.cluster_config.software_config`. [MM#2608](https://github.com/GoogleCloudPlatform/magic-modules/pull/2608)
* dataproc: Made `policy_uri` required on `google_dataproc_cluster.cluster_config.autoscaling_config`. [MM#2608](https://github.com/GoogleCloudPlatform/magic-modules/pull/2608)
* dataproc: Made `max_failures_per_hour` required on `google_dataproc_job.scheduling`. [MM#2608](https://github.com/GoogleCloudPlatform/magic-modules/pull/2608)
* dataproc: Made `driver_log_levels` required on `google_dataproc_job.pyspark_config.logging_config`, `google_dataproc_job.spark_config.logging_config`, `google_dataproc_job.hadoop_config.logging_config`, `google_dataproc_job.hive_config.logging_config`, `google_dataproc_job.pig_config.logging_config`, `google_dataproc_job.sparksql_config.logging_config`. [MM#2608](https://github.com/GoogleCloudPlatform/magic-modules/pull/2608)
* dataproc: Made at least one of `main_class` or `main_jar_file_uri` required on `google_dataproc_job.spark_config` and `google_dataproc_job.hadoop_config`. [MM#2608](https://github.com/GoogleCloudPlatform/magic-modules/pull/2608)
* dataproc: Made at least one of `query_file_uri` or `query_list` required on `google_dataproc_job.hive_config`, `google_dataproc_job.pig_config`, and `google_dataproc_job.sparksql_config`. [MM#2608](https://github.com/GoogleCloudPlatform/magic-modules/pull/2608)
* dns: Made `networks` required on `google_dns_managed_zone.private_visibility_config`. [MM#2608](https://github.com/GoogleCloudPlatform/magic-modules/pull/2608)
* dns: Made `network_url` required on `google_dns_managed_zone.private_visibility_config.networks`. [MM#2608](https://github.com/GoogleCloudPlatform/magic-modules/pull/2608)
* iam: made `iam_audit_config` resources overwrite existing audit config on create. Previous implementations merged config with existing audit configs on create. [MM#2438](https://github.com/GoogleCloudPlatform/magic-modules/pull/2438)
* iam: Made exactly one of `list_policy`, `boolean_policy`, or `restore_policy` required on `google_organization_policy`. [MM#2608](https://github.com/GoogleCloudPlatform/magic-modules/pull/2608)
* iam: Made exactly one of `all` or `values` required on `google_organization_policy.list_policy.allow` and `google_organization_policy.list_policy.deny`. [MM#2608](https://github.com/GoogleCloudPlatform/magic-modules/pull/2608)
* iam: `google_project_iam_policy` can handle the `project` field in either of the following forms: `project-id` or `projects/project-id` [MM#2700](https://github.com/GoogleCloudPlatform/magic-modules/pull/2700)
* iam: Made exactly one of `allow` or `deny` required on `google_organization_policy.list_policy` [MM#2682](https://github.com/GoogleCloudPlatform/magic-modules/pull/2682)
* iam: removed the deprecated `pgp_key`, `private_key_encrypted` and `private_key_fingerprint` from `google_service_account_key` [MM#2680](https://github.com/GoogleCloudPlatform/magic-modules/pull/2680)
* monitoring: permanently removed `is_internal` and `internal_checkers` fields from `google_monitoring_uptime_check_config`. [MM#2436](https://github.com/GoogleCloudPlatform/magic-modules/pull/2436)
* monitoring: permanently removed `labels` field from `google_monitoring_alert_policy`. [MM#2436](https://github.com/GoogleCloudPlatform/magic-modules/pull/2436)
* monitoring: Made `content` required on `google_monitoring_uptime_check_config.content_matchers`. [MM#2608](https://github.com/GoogleCloudPlatform/magic-modules/pull/2608)
* monitoring: Made exactly one of `http_check` or `tcp_check` is now required on `google_monitoring_uptime_check_config`. [MM#2665](https://github.com/GoogleCloudPlatform/magic-modules/pull/2665)
* monitoring: Made at least one of `auth_info`, `port`, `headers`, `path`, `use_ssl`, or `mask_headers` is now required on `google_monitoring_uptime_check_config.http_check` [MM#2665](https://github.com/GoogleCloudPlatform/magic-modules/pull/2665)
* provider: added the `https://www.googleapis.com/auth/userinfo.email` scope to the provider by default [MM#2473](https://github.com/GoogleCloudPlatform/magic-modules/pull/2473)
* pubsub: removed ability to set a full path for `google_pubsub_subscription.name` (e.g. `projects/my-project/subscriptions/my-subscription`). `name` now must be the shortname (e.g. `my-subscription`) [MM#2561](https://github.com/GoogleCloudPlatform/magic-modules/pull/2561)
* resourcemanager: converted `google_folder_organization_policy` and `google_organization_policy` import format to use slashes instead of colons. [MM#2638](https://github.com/GoogleCloudPlatform/magic-modules/pull/2638)
* serviceusage: removed `google_project_services` [MM#2403](https://github.com/GoogleCloudPlatform/magic-modules/pull/2403)
* serviceusage: stopped accepting `bigquery-json.googleapis.com` in `google_project_service`. Specify `biquery.googleapis.com` instead. [MM#2626](https://github.com/GoogleCloudPlatform/magic-modules/pull/2626)
* sql: Made `name` and `value` required on `google_sql_database_instance.settings.database_flags`. [MM#2608](https://github.com/GoogleCloudPlatform/magic-modules/pull/2608)
* sql: Made at least one of `binary_log_enabled`, `enabled`, `start_time`, and `location` required on `google_sql_database_instance.settings.backup_configuration`. [MM#2608](https://github.com/GoogleCloudPlatform/magic-modules/pull/2608)
* sql: Made at least one of `authorized_networks`, `ipv4_enabled`, `require_ssl`, and `private_network` required on `google_sql_database_instance.settings.ip_configuration`. [MM#2608](https://github.com/GoogleCloudPlatform/magic-modules/pull/2608)
* sql: Made at least one of `day`, `hour`, and `update_track` required on `google_sql_database_instance.settings.maintenance_window`. [MM#2608](https://github.com/GoogleCloudPlatform/magic-modules/pull/2608)
* sql: Made at least one of `cert`, `common_name`, `create_time`, `expiration_time`, or `sha1_fingerprint` required on `google_sql_database_instance.settings.server_ca_cert`. [MM#2608](https://github.com/GoogleCloudPlatform/magic-modules/pull/2608)
* sql: Made at least one of `ca_certificate`, `client_certificate`, `client_key`, `connect_retry_interval`, `dump_file_path`, `failover_target`, `master_heartbeat_period`, `password`, `ssl_cipher`, `username`, and `verify_server_certificate` required on `google_sql_database_instance.settings.replica_configuration`. [MM#2608](https://github.com/GoogleCloudPlatform/magic-modules/pull/2608)
* sql: Made `value` required on `google_sql_database_instance.settings.ip_configuration.authorized_networks`. [MM#2608](https://github.com/GoogleCloudPlatform/magic-modules/pull/2608)
* storage: permanently removed `is_live` flag from `google_storage_bucket`. [MM#2436](https://github.com/GoogleCloudPlatform/magic-modules/pull/2436)
* storage: Made at least one of `main_page_suffix` or `not_found_page` required on `google_storage_bucket.website`. [MM#2608](https://github.com/GoogleCloudPlatform/magic-modules/pull/2608)
* storage: Made at least one of `min_time_elapsed_since_last_modification`, `max_time_elapsed_since_last_modification`, `include_prefixes`, or `exclude_prefixes` required on `google_storage_transfer_job.transfer_spec.object_conditions`. [MM#2608](https://github.com/GoogleCloudPlatform/magic-modules/pull/2608)
* storage: Made at least one of `overwrite_objects_already_existing_in_sink`, `delete_objects_unique_in_sink`, and `delete_objects_from_source_after_transfer` required on `google_storage_transfer_job.transfer_spec.transfer_options`. [MM#2608](https://github.com/GoogleCloudPlatform/magic-modules/pull/2608)
* storage: Made at least one of `gcs_data_source`, `aws_s3_data_source`, or `http_data_source` required on `google_storage_transfer_job.transfer_options`. [MM#2608](https://github.com/GoogleCloudPlatform/magic-modules/pull/2608)

## 2.20.3 (March 10, 2020)

NOTES:
* `2.20.3` is a backport release, and some changes will not appear in `3.X` series releases until `3.12.0`.
To upgrade to `3.X` you will need to perform a large jump in versions, and it is _strongly_ advised that you attempt to upgrade to `3.X` instead of using this release.
* `2.20.3` is primarily a preventative fix, in anticipation of a change in API response messages adding a default value.

BUG FIXES:
* compute: fixed error when reading `google_compute_instance_template` resources with `network_interface[*].name` set. ([#5812](https://github.com/terraform-providers/terraform-provider-google/pull/5812))

## 2.20.2 (February 03, 2020)

BUG FIXES:
* bigtable: fixed diff for DEVELOPMENT instances that are returned from the API with one node ([#5557](https://github.com/terraform-providers/terraform-provider-google/pull/5557))

## 2.20.1 (December 13, 2019)

**Note:** 2.20.1 is a backport release. The changes in it are unavailable in 3.0.0-beta.1 through 3.2.0.

BUG FIXES:
* iam: Fixed a bug that causes badRequest errors on IAM resources due to deleted serviceAccount principals ([#5142](https://github.com/terraform-providers/terraform-provider-google/pull/5142))

## 2.20.0 (November 13, 2019)

BREAKING CHANGES:
* compute: the `backend.group` field is now required for `google_compute_region_backend_service`. Configurations without this would not have worked, so this isn't considered an API break. ([#4772](https://github.com/terraform-providers/terraform-provider-google/pull/4772))

IMPROVEMENTS:
* bigtable: added import support to `google_bigtable_table` ([#4849](https://github.com/terraform-providers/terraform-provider-google/pull/4849))
* compute: `load_balancing_scheme` for `google_compute_forwarding_rule` now accepts `INTERNAL_MANAGED` as a value. ([#4772](https://github.com/terraform-providers/terraform-provider-google/pull/4772))
* compute: extended backend configuration options for `google_compute_region_backend_service` to include `backend.balancing_mode`, `backend.capacity_scaler`, `backend.max_connections`, `backend.max_connections_per_endpoint`, `backend.max_connections_per_instance`, `backend.max_rate`, `backend.max_rate_per_endpoint`, `backend.max_rate_per_instance`, and `backend.max_utilization` ([#4772](https://github.com/terraform-providers/terraform-provider-google/pull/4772))
* iam: changed the `id` for many IAM resources to the reference resource long name. Updated `instance_name` on `google_compute_instance_iam` and `subnetwork` on `google_compute_subnetwork` to their respective long names in state ([#4866](https://github.com/terraform-providers/terraform-provider-google/pull/4866))
* logging: added `display_name` field to `google_logging_metric` resource ([#4839](https://github.com/terraform-providers/terraform-provider-google/pull/4839))
* monitoring: Added `validate_ssl` to `google_monitoring_uptime_check_config` ([#4637](https://github.com/terraform-providers/terraform-provider-google/pull/4637))
* project: added batching functionality to `google_project_service` read calls, so fewer API requests are made ([#4854](https://github.com/terraform-providers/terraform-provider-google/pull/4854))
* storage: added `notification_id` field to `google_storage_notification` ([#4879](https://github.com/terraform-providers/terraform-provider-google/pull/4879))

BUG FIXES:
* compute: fixed issue where setting a 0 for `min_replicas` in `google_compute_autoscaler` and `google_compute_region_autoscaler` would set that field to its server-side default instead of 0. ([#4851](https://github.com/terraform-providers/terraform-provider-google/pull/4851))
* dns: fixed crash when `network` blocks are defined without `network_url`s ([#4840](https://github.com/terraform-providers/terraform-provider-google/pull/4840))
* google: used the correct update method for google_service_account.description ([#4870](https://github.com/terraform-providers/terraform-provider-google/pull/4870))
* logging: fixed issue where logging exclusion resources silently failed when being mutated in parallel ([#4814](https://github.com/terraform-providers/terraform-provider-google/pull/4814))

## 2.19.0 (November 05, 2019)

DEPRECATIONS:
* `compute`: deprecated `enable_flow_logs` on `google_compute_subnetwork`. The presence of the `log_config` block signals that flow logs are enabled for a subnetwork ([#4791](https://github.com/terraform-providers/terraform-provider-google/pull/4791))
* `compute`: deprecated `instance_template` for `google_compute_instance_group_manager` and `google_compute_region_instance_group_manager` . Use `version.instance_template` instead. ([#4763](https://github.com/terraform-providers/terraform-provider-google/pull/4763))
* `compute`: deprecated `update_strategy` for `google_compute_instance_group_manager` . Use `update_policy` instead. ([#4763](https://github.com/terraform-providers/terraform-provider-google/pull/4763))
* `container`: deprecated `google_container_cluster` `ip_allocation_policy.create_subnetwork`, `ip_allocation_policy.subnetwork_name`, `ip_allocation_policy.node_ipv4_cidr_block`. Define an explicit `google_compute_subnetwork` and use `subnetwork` instead. ([#4774](https://github.com/terraform-providers/terraform-provider-google/pull/4774))
* `container`: deprecated `google_container_cluster` `ip_allocation_policy.use_ip_aliases`. If it's set to true, remove it from your config. If false, remove `ip_allocation_policy` as a whole. ([#4774](https://github.com/terraform-providers/terraform-provider-google/pull/4774))
* `iam`: Deprecated `pgp_key` on `google_service_account_key` resource. See https://www.terraform.io/docs/extend/best-practices/sensitive-state.html for more information. ([#4810](https://github.com/terraform-providers/terraform-provider-google/pull/4810))

BREAKING CHANGES:
* `google_service_account_iam_*` resources now support IAM Conditions. If any conditions had been created out of band before this release, take extra care to ensure they are present in your Terraform config so the provider doesn't try to create new bindings with no conditions. Terraform will show a diff that it is adding the condition to the resource, which is safe to apply. ([#4541](https://github.com/terraform-providers/terraform-provider-google/pull/4541))

FEATURES:
* `compute`: added `google_compute_router` datasource ([#4614](https://github.com/terraform-providers/terraform-provider-google/pull/4614))

IMPROVEMENTS:
* `cloudbuild`: added ability to specify `name` for `cloud_build_trigger` to avoid name collisions when creating multiple triggers at once. ([#4709](https://github.com/terraform-providers/terraform-provider-google/pull/4709))
* `compute`: `log_config` is now available in GA for `google_compute_subnetwork` ([#4791](https://github.com/terraform-providers/terraform-provider-google/pull/4791))
* `compute`: added support for multiple versions of `instance_template` and granular control of the update policies for `google_compute_instance_group_manager` and `google_compute_region_instance_group_manager`. ([#4763](https://github.com/terraform-providers/terraform-provider-google/pull/4763))
* `container`: added `maintenance_policy.recurring_window` support to `google_container_cluster`, significantly increasing expressive range. ([#4736](https://github.com/terraform-providers/terraform-provider-google/pull/4736))
* `container`: added `taint` field in GKE resources to the GA `google` provider ([#4743](https://github.com/terraform-providers/terraform-provider-google/pull/4743))
* `container`: fix a diff created in the cloud console when `MaintenanceExclusions` are added. ([#4764](https://github.com/terraform-providers/terraform-provider-google/pull/4764))
* `compute`: added `google_compute_instance` support for display device (Virtual Displays) ([#4775](https://github.com/terraform-providers/terraform-provider-google/pull/4775))
* `iam`: added support for IAM Conditions to the `google_service_account_iam_*` resources (beta provider only) ([#4541](https://github.com/terraform-providers/terraform-provider-google/pull/4541))
* `iam`: added `description` to `google_service_account`. ([#4734](https://github.com/terraform-providers/terraform-provider-google/pull/4734))

BUG FIXES:
* `appengine`: Resolved permadiff in `google_app_engine_domain_mapping.ssl_settings.certificate_id`. ([#4754](https://github.com/terraform-providers/terraform-provider-google/pull/4754))
* `storage`: Fixed error in `google_storage_bucket` where locked retention policies would cause a bucket to report failure on all updates (even though updates were applied correctly). ([#4761](https://github.com/terraform-providers/terraform-provider-google/pull/4761))

## 2.18.1 (October 25, 2019)

BUGS:
* `resourcemanager`: fixed deleting the default network in `google_project` ([#4748](https://github.com/terraform-providers/terraform-provider-google/pull/4748))

## 2.18.0 (October 23, 2019)

KNOWN ISSUES:
* `resourcemanager`: `google_project` `auto_create_network` is failing to delete networks when set to `false`. Use an earlier provider version to resolve.

DEPRECATIONS:
* `container`: The `kubernetes_dashboard` addon is deprecated for `google_container_cluster`. ([#4648](https://github.com/terraform-providers/terraform-provider-google/pull/4648))

FEATURES:
* **New Resource:** `google_app_engine_application_url_dispatch_rules` ([#4674](https://github.com/terraform-providers/terraform-provider-google/pull/4674))

IMPROVEMENTS:
* `all`: increased support for custom endpoints across the provider ([#4641](https://github.com/terraform-providers/terraform-provider-google/pull/4641))
* `appengine`: added the ability to delete the parent service of `google_app_engine_standard_app_version` ([#4596](https://github.com/terraform-providers/terraform-provider-google/pull/4596))
* `container`: Added `shielded_instance_config` attribute to `node_config` ([#4554](https://github.com/terraform-providers/terraform-provider-google/pull/4554))
* `dataflow`: added `ip_configuration` option to `job`. ([#4726](https://github.com/terraform-providers/terraform-provider-google/pull/4726))
* `pubsub`: Added field `oidc_token` to `google_pubsub_subscription` ([#4679](https://github.com/terraform-providers/terraform-provider-google/pull/4679))
* `sql`: added `location` field to `backup_configuration` block in `google_sql_database_instance` ([#4681](https://github.com/terraform-providers/terraform-provider-google/pull/4681))

BUGS:
* `all`: fixed the custom endpoint version used by older legacy REST clients ([#4695](https://github.com/terraform-providers/terraform-provider-google/pull/4695))
* `bigquery`: fix issue with `google_bigquery_data_transfer_config` `params` crashing on boolean values ([#4676](https://github.com/terraform-providers/terraform-provider-google/pull/4676))
* `cloudrun`: fixed the apiVersion sent in `google_cloud_run_domain_mapping` requests ([#4657](https://github.com/terraform-providers/terraform-provider-google/pull/4657))
* `compute`: added support for updating multiple fields at once to `google_compute_subnetwork` ([#4688](https://github.com/terraform-providers/terraform-provider-google/pull/4688))
* `compute`: fixed diffs in `google_compute_instance_group`'s `network` field when equivalent values were specified ([#4728](https://github.com/terraform-providers/terraform-provider-google/pull/4728))
* `compute`: fixed issues updating `google_compute_instance_group`'s `instances` field when config/state values didn't match ([#4728](https://github.com/terraform-providers/terraform-provider-google/pull/4728))
* `iam`: fixed bug where IAM binding wouldn't replace members if they were deleted outside of terraform. ([#4693](https://github.com/terraform-providers/terraform-provider-google/pull/4693))
* `pubsub`: Fixed permadiff due to interaction of organization policies and `google_pubsub_topic`. ([#4721](https://github.com/terraform-providers/terraform-provider-google/pull/4721))

## 2.17.0 (October 08, 2019)

NOTES:
* An [upgrade guide](https://www.terraform.io/docs/providers/google/version_3_upgrade.html) has been started for the upcoming 3.0.0 release. ([#4594](https://github.com/terraform-providers/terraform-provider-google/pull/4594))
* `google_project_services` users of provider versions prior to `2.17.0` should update, as past versions of the provider will not handle an upcoming rename of `bigquery-json.googleapis.com` to `bigquery.googleapis.com` well. See https://github.com/terraform-providers/terraform-provider-google/issues/4590 for details. ([#4616](https://github.com/terraform-providers/terraform-provider-google/pull/4616))

DEPRECATIONS:
* `google_project_services` ([#4587](https://github.com/terraform-providers/terraform-provider-google/pull/4587))

FEATURES:
* **New Resource:** `google_bigtable_gc_policy` ([#4578](https://github.com/terraform-providers/terraform-provider-google/pull/4578))
* **New Resource:** `google_binary_authorization_attestor_iam_policy` ([#4517](https://github.com/terraform-providers/terraform-provider-google/pull/4517))
* **New Resource:** `google_compute_region_ssl_certificate` ([#4537](https://github.com/terraform-providers/terraform-provider-google/pull/4537))
* **New Resource:** `google_compute_region_target_http_proxy` ([#4537](https://github.com/terraform-providers/terraform-provider-google/pull/4537))
* **New Resource:** `google_compute_region_target_https_proxy` ([#4537](https://github.com/terraform-providers/terraform-provider-google/pull/4537))
* **New Resource:** `google_iap_app_engine_service_iam_*` ([#4566](https://github.com/terraform-providers/terraform-provider-google/pull/4566))
* **New Resource:** `google_iap_app_engine_version_iam_*` ([#4566](https://github.com/terraform-providers/terraform-provider-google/pull/4566))
* **New Resource:** `google_storage_bucket_access_control` ([#4531](https://github.com/terraform-providers/terraform-provider-google/pull/4531))

IMPROVEMENTS:
* all: made `monitoring-read` scope available. ([#4569](https://github.com/terraform-providers/terraform-provider-google/pull/4569))
* bigquery: Added support for default customer-managed encryption keys (CMEK) for BigQuery datasets. ([#4312](https://github.com/terraform-providers/terraform-provider-google/pull/4312))
* bigtable: import support added to `google_bigtable_instance` ([#4598](https://github.com/terraform-providers/terraform-provider-google/pull/4598))
* container: moved `default_max_pods_per_node` to ga. ([#4621](https://github.com/terraform-providers/terraform-provider-google/pull/4621))
* containeranalysis: moved `google_containeranalysis_note` to ga ([#4517](https://github.com/terraform-providers/terraform-provider-google/pull/4517))
* projectservice: added mitigations for bigquery-json to bigquery rename in project service resources. ([#4616](https://github.com/terraform-providers/terraform-provider-google/pull/4616))

BUGS:
* cloudscheduler: Fixed permadiff for `app_engine_http_target.app_engine_routing` on `google_cloud_scheduler_job` ([#4444](https://github.com/terraform-providers/terraform-provider-google/pull/4444))
* compute: Added ability to set `quic_override` on `google_compute_https_target_proxy` to empty. ([#4588](https://github.com/terraform-providers/terraform-provider-google/pull/4588))
* compute: Fix bug where changes to `region_backend_service.backends.failover` was not detected. ([#4622](https://github.com/terraform-providers/terraform-provider-google/pull/4622))
* compute: fixed `google_compute_router_peer` to default if empty for `advertise_mode` ([#4503](https://github.com/terraform-providers/terraform-provider-google/pull/4503))
* compute: fixed perma-diff in `google_compute_router_nat` when referencing subnetwork via `name` ([#4549](https://github.com/terraform-providers/terraform-provider-google/pull/4549))
* container: fixed an overly-aggressive validation for `master_ipv4_cidr_block` in `google_container_cluster` ([#4577](https://github.com/terraform-providers/terraform-provider-google/pull/4577))

## 2.16.0 (September 24, 2019)

KNOWN ISSUES:
* Based on an upstream change, users of the `google_project_services` resource may have seen the `bigquery.googleapis.com` service added and the `bigquery-json.googleapis.com` service removed, causing a diff. This was later reverted, causing another diff. This issue is being tracked as https://github.com/terraform-providers/terraform-provider-google/issues/4590.

FEATURES:
* **New Resource**: `google_compute_region_url_map` is now available. To support this, the `protocol` for `google_compute_region_backend_service` can now be set to `HTTP`, `HTTPS`, `HTTP2`, and `SSL`. ([#4496](https://github.com/terraform-providers/terraform-provider-google/issues/4496))
* **New Resource**: Adds `google_runtimeconfig_config_iam_*` resources ([#4454](https://github.com/terraform-providers/terraform-provider-google/issues/4454))
* **New Resource**: Added `google_compute_resource_policy` and `google_compute_disk_resource_policy_attachment` to manage `google_compute_disk` resource policies as fine-grained resources ([#4409](https://github.com/terraform-providers/terraform-provider-google/issues/4409))

ENHANCEMENTS:
* composer: Add `python_version` and ability to set `image_version` in `google_composer_environment` in the GA provider ([#4465](https://github.com/terraform-providers/terraform-provider-google/issues/4465))
* compute: `google_compute_global_forwarding_rule` now supports `metadata_filters`. ([#4495](https://github.com/terraform-providers/terraform-provider-google/issues/4495))
* compute: `google_compute_backend_service` now supports `locality_lb_policy`, `outlier_detection`, `consistent_hash`, and `circuit_breakers`. ([#4412](https://github.com/terraform-providers/terraform-provider-google/issues/4412))
* compute: Add support for `guest_os_features` to resource `google_compute_image` ([#4483](https://github.com/terraform-providers/terraform-provider-google/issues/4483))
* compute: `google_compute_router_nat` now supports `drain_nat_ips` field ([#4480](https://github.com/terraform-providers/terraform-provider-google/issues/4480))
* container: `google_container_node_pool` now supports node_locations to specify specific node zones. ([#4478](https://github.com/terraform-providers/terraform-provider-google/issues/4478))
* googleapis: `google_netblock_ip_ranges` data source now has a `private-googleapis` field, for the IP addresses used for Private Google Access for services that do not support VPC Service Controls API access. ([#4367](https://github.com/terraform-providers/terraform-provider-google/issues/4367))
* project: `google_project_iam_*` Properly set the `project` field in state ([#4488](https://github.com/terraform-providers/terraform-provider-google/issues/4488))

BUG FIXES:
* cloudiot: Fixed error where `subfolder_matches` were not set in `google_cloudiot_registry` `event_notification_configs` ([#4527](https://github.com/terraform-providers/terraform-provider-google/issues/4527))

## 2.15.0 (September 17, 2019)

FEATURES:
* **New Resource**: `google_iap_web_iam_binding/_member/_policy` are now available for managing IAP web IAM permissions ([#4253](https://github.com/terraform-providers/terraform-provider-google/issues/4253))
* **New Resource**: `google_iap_web_backend_service_binding/_member/_policy` are now available for managing IAM permissions on IAP enabled backend services ([#4253](https://github.com/terraform-providers/terraform-provider-google/issues/4253))
* **New Resource**: `google_iap_web_type_compute_iam_binding/_member/_policy` are now available for managing IAM permissions on IAP enabled compute services ([#4253](https://github.com/terraform-providers/terraform-provider-google/issues/4253))
* **New Resource**: `google_iap_web_type_app_engine_iam_binding/_member/_policy` are now available for managing IAM permissions on IAP enabled App Engine applications ([#4253](https://github.com/terraform-providers/terraform-provider-google/issues/4253))
* **New Resource**: Add the new resource `google_app_engine_domain_mapping` ([#4310](https://github.com/terraform-providers/terraform-provider-google/issues/4310))
* **New Resource**: `google_cloudfunctions_function_iam_policy`, `google_cloudfunctions_function_iam_binding`, and `google_cloudfunctions_function_iam_member` have been added ([#4420](https://github.com/terraform-providers/terraform-provider-google/issues/4420))
* **New Resource**: `google_compute_reservation` allows you to reserve instance capacity in GCE. ([#4332](https://github.com/terraform-providers/terraform-provider-google/issues/4332))
* **New Resource**: `google_compute_region_health_check` is now available. This and `google_compute_health_check` now include additional support for HTTP2 health checks. ([#4270](https://github.com/terraform-providers/terraform-provider-google/issues/4270))

ENHANCEMENTS:
* compute: Add all options to `google_compute_router_peer` ([#4371](https://github.com/terraform-providers/terraform-provider-google/issues/4371))
* compute: add `tunnel_id` to `google_compute_vpn_tunnel` and `gateway_id` to `google_compute_vpn_gateway` ([#4373](https://github.com/terraform-providers/terraform-provider-google/issues/4373))
* compute: `google_compute_subnetwork` now includes the `purpose` and `role` fields. ([#4261](https://github.com/terraform-providers/terraform-provider-google/issues/4261))
* compute: add `purpose` field to `google_compute_address` ([#4400](https://github.com/terraform-providers/terraform-provider-google/issues/4400))
* compute: add `mode` option to `google_compute_instance.boot_disk` ([#4413](https://github.com/terraform-providers/terraform-provider-google/issues/4413))
* compute: `google_compute_firewall` does not show a diff if allowed or denied rules are specified with uppercase protocol values ([#4467](https://github.com/terraform-providers/terraform-provider-google/issues/4467))
* logging: added `metric_descriptor.unit` to `google_logging_metric` resource ([#4407](https://github.com/terraform-providers/terraform-provider-google/issues/4407))

BUG FIXES:
* all: More classes of generic HTTP errors are retried provider-wide.
* container: Fix error when `master_authorized_networks_config` is removed from the `google_container_cluster` configuration. ([#4446](https://github.com/terraform-providers/terraform-provider-google/issues/4446))
* iam: Make `google_service_account_` and `google_service_account_iam_*` validation less restrictive to allow for more default service accounts ([#4377](https://github.com/terraform-providers/terraform-provider-google/issues/4377))
* iam: set auditconfigs in state for google_\*\_iam_policy resources ([#4447](https://github.com/terraform-providers/terraform-provider-google/issues/4447))
* logging: `google_logging_metric` `explicit` bucket option can now be set ([#4358](https://github.com/terraform-providers/terraform-provider-google/issues/4358))
* pubsub: Add retry for Pubsub Topic creation when project is still initializing org policies ([#4352](https://github.com/terraform-providers/terraform-provider-google/issues/4352))
* servicenetworking: remove need for provider-level project to delete connection ([#4445](https://github.com/terraform-providers/terraform-provider-google/issues/4445))
* sql: Add more retries for operationInProgress 409 errors for `google_sql_database_instance` ([#4376](https://github.com/terraform-providers/terraform-provider-google/issues/4376))

MISC:
* The User-Agent header that Terraform sends has been updated to correctly report the version of Terraform being run, and has minorly changed the formatting on the Terraform string. ([#4374](https://github.com/terraform-providers/terraform-provider-google/issues/4374))


## 2.14.0 (August 28, 2019)

DEPRECATIONS:
* cloudiot: `resource_cloudiot_registry`'s `event_notification_config` field has been deprecated. ([#4282](https://github.com/terraform-providers/terraform-provider-google/issues/4282))

FEATURES:
* **New Resource**: `google_bigtable_app_profile` is now available. ([#4126](https://github.com/terraform-providers/terraform-provider-google/issues/4126))
* **New Resource**: `google_ml_engine_model` ([#4053](https://github.com/terraform-providers/terraform-provider-google/issues/4053))
* **New Resource**: `google_dataproc_autoscaling_policy` ([#2220](https://github.com/terraform-providers/terraform-provider-google/issues/2220))
* **New Data Source**: `google_kms_secret_ciphertext` ([#4204](https://github.com/terraform-providers/terraform-provider-google/issues/4204))

ENHANCEMENTS:
* bigquery: Add support for clustering/partitioning to bigquery_table ([#4223](https://github.com/terraform-providers/terraform-provider-google/issues/4223))
* bigtable: `num_nodes` can now be updated in `google_bigtable_instance` ([#4026](https://github.com/terraform-providers/terraform-provider-google/issues/4026))
* cloudiot: `resource_cloudiot_registry` now has fields plural `event_notification_configs` and `log_level`, and `event_notification_config` has been deprecated. ([#4282](https://github.com/terraform-providers/terraform-provider-google/issues/4282))
* cloud_run: New output-only fields have been added to google_cloud_run_service' status. ([#3799](https://github.com/terraform-providers/terraform-provider-google/issues/3799))
* compute: Adding bandwidth attribute to interconnect attachment. ([#4212](https://github.com/terraform-providers/terraform-provider-google/issues/4212))
* compute: `google_compute_region_instance_group_manager.update_policy` now supports `instance_redistribution_type` ([#4301](https://github.com/terraform-providers/terraform-provider-google/issues/4301))
* compute: adds admin_enabled to google_compute_interconnect_attachment ([#4300](https://github.com/terraform-providers/terraform-provider-google/issues/4300))
* compute: The compute routes includes next_hop_ilb attribute support in beta. ([#4311](https://github.com/terraform-providers/terraform-provider-google/issues/4311))
* scheduler: Add support for `oauth_token` and `oidc_token` on resource `google_cloud_scheduler_job` ([#4222](https://github.com/terraform-providers/terraform-provider-google/issues/4222))

BUG FIXES:
* containerregistry: Correctly handle domain-scoped projects ([#4129](https://github.com/terraform-providers/terraform-provider-google/issues/4129))
* iam: Fixed regression in 2.13.0 for permadiff on empty members in IAM policy bindings. ([#4347](https://github.com/terraform-providers/terraform-provider-google/issues/4347))
* project: `google_project_iam_custom_role` now sets the project properly on import. ([#4343](https://github.com/terraform-providers/terraform-provider-google/issues/4343))
* sql: Added back a missing import format for `google_sql_database`. ([#4279](https://github.com/terraform-providers/terraform-provider-google/issues/4279))

## 2.13.0 (August 15, 2019)

KNOWN ISSUES:
* `bigtable`: `google_bigtable_instance` may cause a panic on Terraform `0.11`. This was resolved in `2.17.0`.

FEATURES:
* **New Resource**: added the `google_vpc_access_connector` resource and the `vpc_connector` option on the `google_cloudfunctions_function` resource. ([#4189](https://github.com/terraform-providers/terraform-provider-google/issues/4189))
* **New Resource**: Add `google_scc_source` resource for managing Cloud Security Command Center sources in Terraform ([#4236](https://github.com/terraform-providers/terraform-provider-google/issues/4236))
* **New Data Source**: `google_compute_network_endpoint_group` ([#4173](https://github.com/terraform-providers/terraform-provider-google/issues/4173))

ENHANCEMENTS:
* bigquery: Added support for `google_bigquery_data_transfer_config` (which include scheduled queries). ([#4102](https://github.com/terraform-providers/terraform-provider-google/issues/4102))
* bigtable: `google_bigtable_instance` max number of `cluster` blocks is now 4 ([#4156](https://github.com/terraform-providers/terraform-provider-google/issues/4156))
* binary_authorization: Added `globalPolicyEvaluationMode` to `google_binary_authorization_policy`. ([#4124](https://github.com/terraform-providers/terraform-provider-google/issues/4124))
* cloudfunctions: Allow partial URIs in google_cloudfunctions_function event_trigger.resource ([#4201](https://github.com/terraform-providers/terraform-provider-google/issues/4201))
* compute: Enable update for `google_compute_router_nat`
* netblock: Extended `google_netblock_ip_ranges` to supportmultiple useful IP address ranges that have a special meaning on GCP. ([#4121](https://github.com/terraform-providers/terraform-provider-google/issues/4121))
* project: Wrapped API requests with retries for `google_project`, `google_folder`, and `google_*_organization_policy` ([#4098](https://github.com/terraform-providers/terraform-provider-google/issues/4098))
* project: IAM and service requests are now batched ([#4207](https://github.com/terraform-providers/terraform-provider-google/issues/4207))
* provider: allow provider's region to be specified as a self_link ([#4219](https://github.com/terraform-providers/terraform-provider-google/issues/4219))
* provider: Adds new provider-level field `user_project_override`, which allows billing, quota checks, and service enablement checks to occur against the project a resource is in instead of the project the credentials are from. ([#4202](https://github.com/terraform-providers/terraform-provider-google/issues/4202))
* pubsub: Pub/Sub topic geo restriction support. ([#4131](https://github.com/terraform-providers/terraform-provider-google/issues/4131))

BUG FIXES:
* binary_authorization: don't diff when attestation authority note public keys don't have an ID in the config ([#4246](https://github.com/terraform-providers/terraform-provider-google/issues/4246))
* compute: google_compute_instance's description field is now set in state ([#4136](https://github.com/terraform-providers/terraform-provider-google/issues/4136))
* project: ignore errors when deleting a default network that doesn't exist ([#4137](https://github.com/terraform-providers/terraform-provider-google/issues/4137))

## 2.12.0 (August 01, 2019)

FEATURES:
* **New Data Source**: google_kms_crypto_key_version - Provides access to KMS key version data with Google Cloud KMS. ([#4078](https://github.com/terraform-providers/terraform-provider-google/issues/4078))
* **New Resource**: `google_cloud_run_service` - Set up a cloud run service ([#3714](https://github.com/terraform-providers/terraform-provider-google/issues/3714))
* **New Resource**: `google_cloud_run_domain_mapping` - Allows custom domains to map to a cloud run service ([#3714](https://github.com/terraform-providers/terraform-provider-google/issues/3714))
* `google_binary_authorization_attestor` and `google_binary_authorization_policy` are available in the GA provider ([#3960](https://github.com/terraform-providers/terraform-provider-google/issues/3960))

ENHANCEMENTS:
* binary_authorization: Adds support for Cloud KMS PKIX keys to `binary_authorization_attestor`. ([#4078](https://github.com/terraform-providers/terraform-provider-google/issues/4078))
* composer: Add private IP config for `google_composer_environment` ([#3952](https://github.com/terraform-providers/terraform-provider-google/issues/3952))
* compute: add support for port_specification to resource `google_compute_health_check` ([#4001](https://github.com/terraform-providers/terraform-provider-google/issues/4001))
* compute: Fixed import formats for `google_compute_network_endpoint` and add location-only import formats ([#4037](https://github.com/terraform-providers/terraform-provider-google/issues/4037))
* compute: Support labelling for compute_instance boot_disks and compute_instance_template disks. ([#4117](https://github.com/terraform-providers/terraform-provider-google/issues/4117))
* container: validate that master_ipv4_cidr_block is set if enable_private_nodes is true ([#4038](https://github.com/terraform-providers/terraform-provider-google/issues/4038))
* dataflow: added support for user-defined `labels` on resource `google_dataflow_job` ([#4095](https://github.com/terraform-providers/terraform-provider-google/issues/4095))
* dataproc: add support for `optional_components` to resource `resource_dataproc_cluster` ([#4073](https://github.com/terraform-providers/terraform-provider-google/issues/4073))
* project: add checks to import to prevent importing by project number instead of id ([#4051](https://github.com/terraform-providers/terraform-provider-google/issues/4051))
* storage: add support for `retention_policy` to resource `google_storage_bucket` ([#4044](https://github.com/terraform-providers/terraform-provider-google/issues/4044))

BUG FIXES:
* access_context_manager: import format checking ([#4047](https://github.com/terraform-providers/terraform-provider-google/issues/4047))
dataproc: Suppress diff for `google_dataproc_cluster` `software_config.0.image_version` to prevent permadiff when server uses more specific versions of config value ([#4088](https://github.com/terraform-providers/terraform-provider-google/issues/4088))
* organization: Add auditConfigs to update masks for setting org and folder IAM policy (`google_organization_iam_policy`, `google_folder_iam_policy`) ([#4084](https://github.com/terraform-providers/terraform-provider-google/issues/4084))
* storage: `google_storage_bucket` Set website metadata during read ([#3977](https://github.com/terraform-providers/terraform-provider-google/issues/3977))

## 2.11.0 (July 16, 2019)

NOTES:
* container: We have changed the way container clusters handle cluster state, and they should now wait until the cluster is ready when creating, updating, or refreshing cluster state. This is meant to decrease the frequency of errors where Terraform is operating on a cluster that isn't ready to be operated on. If this change causes a problem, please open an issue with as much information as you can provide, especially [debug logs](https://www.terraform.io/docs/internals/debugging.html). See [[#3989](https://github.com/terraform-providers/terraform-provider-google/issues/3989)] for more info.

FEATURES:
* **New Resources**: `google_bigtable_instance_iam_binding`, `google_bigtable_instance_iam_member`, and `google_bigtable_instance_iam_policy` are now available. ([#3939](https://github.com/terraform-providers/terraform-provider-google/issues/3939))
* **New Resources**: Add support for source repo repository IAM resources `google_sourcerepo_repository_iam_*` ([#3961](https://github.com/terraform-providers/terraform-provider-google/issues/3961))

ENHANCEMENTS:
* bigquery: Added support for `external_data_configuration` to `google_bigquery_table`. ([#3602](https://github.com/terraform-providers/terraform-provider-google/issues/3602))
* compute: Avoid getting project if no diff found for `google_compute_instance_template` ([#4000](https://github.com/terraform-providers/terraform-provider-google/issues/4000))
* firestore: `google_firestore_index` `query_scope` can have `COLLECTION_GROUP` specified. ([#3972](https://github.com/terraform-providers/terraform-provider-google/issues/3972))

BUG FIXES:
* compute: Allow security policy to be removed from `google_backend_service` ([#3969](https://github.com/terraform-providers/terraform-provider-google/issues/3969))
* compute: Mark instance KMS self link field `kms_key_self_link` as computed ([#3802](https://github.com/terraform-providers/terraform-provider-google/issues/3802))
* container: Fix panic for nil nested objects when reading cluster maintenance window ([#4002](https://github.com/terraform-providers/terraform-provider-google/issues/4002))
* container: `google_container_cluster` keep clusters in state if they are created in an error state and don't get correctly cleaned up. ([#3995](https://github.com/terraform-providers/terraform-provider-google/issues/3995))
* container: `google_container_cluster` will now wait to act until the cluster can be operated on, respecting timeouts. ([#3989](https://github.com/terraform-providers/terraform-provider-google/issues/3989))
* container: `google_container_node_pool` Correctly set nodepool autoscaling in state when disabled in the API ([#3997](https://github.com/terraform-providers/terraform-provider-google/issues/3997))
* monitoring: Fix diff in `google_monitoring_uptime_check_config` on a deprecated field. ([#4019](https://github.com/terraform-providers/terraform-provider-google/issues/4019))
* servicenetworking: `google_service_networking_connection` correctly delete the connection when the resource is destroyed. ([#4003](https://github.com/terraform-providers/terraform-provider-google/issues/4003))
* spanner: Wait for spanner databases to create before returning. Don't wait for databases to delete before returning anymore. ([#3975](https://github.com/terraform-providers/terraform-provider-google/issues/3975))
* storage: Fixed an issue where `google_storage_transfer_job` `schedule_end_date` caused requests to fail if unset. ([#4005](https://github.com/terraform-providers/terraform-provider-google/issues/4005))
* storage: `google_storage_object_acl` Prevent panic when using interpolated object names. ([#3970](https://github.com/terraform-providers/terraform-provider-google/issues/3970))

## 2.10.0 (July 02, 2019)

DEPRECATIONS:
* monitoring: Deprecated non-existent fields `is_internal` and `internal_checkers` from `google_monitoring_uptime_check_config`. ([#3919](https://github.com/terraform-providers/terraform-provider-google/issues/3919))

FEATURES:
* **New Resource**: `google_compute_project_default_network_tier` ([#3907](https://github.com/terraform-providers/terraform-provider-google/issues/3907))

ENHANCEMENTS:
* compute: Added fields for managing network endpoint group backends in `google_compute_backend_service`, including `max_connections_per_endpoint` and `max_rate_per_endpoint` ([#3863](https://github.com/terraform-providers/terraform-provider-google/issues/3863))
* compute: Support custom timeouts in `google_compute_instance_group_manager` and `google_compute_region_instance_group_manager` ([#3955](https://github.com/terraform-providers/terraform-provider-google/issues/3955))
* container: `logging.googleapis.com/kubernetes` and `monitoring.googleapis.com/kubernetes` are now GA for cluster logging/monitoring service
* folder: `google_folder` improve error message on delete ([#3902](https://github.com/terraform-providers/terraform-provider-google/issues/3902))
* iam: sort bindings in `google_*_iam_policy` resources to get simpler diffs ([#3855](https://github.com/terraform-providers/terraform-provider-google/issues/3855))
* kms: `google_kms_crypto_key` now supports labels. ([#3910](https://github.com/terraform-providers/terraform-provider-google/issues/3910))
* pubsub: `google_pubsub_topic` supports KMS keys with `kms_key_name`. ([#3925](https://github.com/terraform-providers/terraform-provider-google/issues/3925))

BUG FIXES:
* iam: the member field in iam_* resources is now case-insensitive ([#3900](https://github.com/terraform-providers/terraform-provider-google/issues/3900))
* servicenetworking: `google_service_networking_connection` fix update ([#3887](https://github.com/terraform-providers/terraform-provider-google/issues/3887))

## 2.9.1 (June 21, 2019)

BUG FIXES:
* kms: fix regression when reading existing `google_kms_crypto_key` resources ([#3893](https://github.com/terraform-providers/terraform-provider-google/issues/3893))
* storage: `google_storage_bucket` fix for crash that occurs when running plan on old buckets ([#3886](https://github.com/terraform-providers/terraform-provider-google/issues/3886))
* storage: `google_storage_bucket` allow updating `bucket_policy_only` to false ([#3886](https://github.com/terraform-providers/terraform-provider-google/issues/3886))

## 2.9.0 (June 19, 2019)

FEATURES:
* **Custom Endpoint Support**: The Google provider supports custom endpoints, allowing you to use GCP-like APIs such as emulators. See the [Provider Reference](https://www.terraform.io/docs/providers/google/provider_reference.html) for details. ([#3787](https://github.com/terraform-providers/terraform-provider-google/issues/3787))
* **New Resource** Network endpoint groups (`google_compute_network_endpoint_group`) and fine-grained resource endpoints (`google_compute_network_endpoint`) are now available. ([#3832](https://github.com/terraform-providers/terraform-provider-google/issues/3832))
* **New Resource** `google_service_networking_connection` is now available (previously beta-only)


ENHANCEMENTS:
* increased default timeouts for `google_compute_instance`, `google_container_cluster`, `google_dataproc_cluster`, and `google_sql_database_instance` ([#3872](https://github.com/terraform-providers/terraform-provider-google/issues/3872))
* compute: `google_compute_global_address` supports `prefix_length`, `purpose`, and `network` ([#3877](https://github.com/terraform-providers/terraform-provider-google/issues/3877))
* dns: `google_dns_record_set`: allow importing dns record sets in any project ([#3862](https://github.com/terraform-providers/terraform-provider-google/issues/3862))
* kms: `kms_crypto_key` supports `purpose` ([#3843](https://github.com/terraform-providers/terraform-provider-google/issues/3843))
* storage: `google_storage_bucket` now supports enabling `bucket_policy_only` access control. ([#1878](https://github.com/terraform-providers/terraform-provider-google/pull/1878)
* storage: IAM resources for storage buckets (`google_storage_bucket_iam_*`) now all support import ([#3830](https://github.com/terraform-providers/terraform-provider-google/issues/3830))
* pubsub: `google_pubsub_topic` Updates for labels are now supported ([#3828](https://github.com/terraform-providers/terraform-provider-google/issues/3828))


BUG FIXES:
* bigquery: `google_bigquery_dataset` Relax IAM role restrictions on BQ datasets ([#3451](https://github.com/terraform-providers/terraform-provider-google/issues/3451))
* compute: `google_project_iam` When importing resources `project` no longer needs to be set in the config post import ([#3777](https://github.com/terraform-providers/terraform-provider-google/issues/3777))
* compute: `google_compute_instance_template` Fixed issue so project can now be specified by interpolated varibles. ([#3798](https://github.com/terraform-providers/terraform-provider-google/issues/3798))
* compute: `google_compute_instance_template` Throw error when using incompatible disk fields instead of continual plan diff ([#3789](https://github.com/terraform-providers/terraform-provider-google/issues/3789))
* compute: `google_compute_instance_from_template` Make sure disk type is expanded to a URL ([#3717](https://github.com/terraform-providers/terraform-provider-google/issues/3717))
* compute: `google_compute_instance_template` Attempt to put disks in state in the same order they were specified ([#3717](https://github.com/terraform-providers/terraform-provider-google/issues/3717))
* container: `google_container_cluster` Stop guest_accelerator from having a permadiff for accelerators with `count=0` ([#3860](https://github.com/terraform-providers/terraform-provider-google/issues/3860))
* container: `google_container_cluster` and `google_node_pool` now retry correctly when polling for status of an operation. ([#3801](https://github.com/terraform-providers/terraform-provider-google/issues/3801))
* dns: `google_dns_record_set` overrides all existing record types on create, not just NS ([#3859](https://github.com/terraform-providers/terraform-provider-google/issues/3859))
* monitoring: `google_monitoring_notification_channel` Allow setting enabled to false ([#3874](https://github.com/terraform-providers/terraform-provider-google/issues/3874))
* pubsub: `google_pubsub_subscription` and `google_pubsub_topic` resources can be created inside VPC service controls. ([#3818](https://github.com/terraform-providers/terraform-provider-google/issues/3818))
* redis: `google_redis_instance` Fall back to region from `location_id` when region isn't specified ([#3846](https://github.com/terraform-providers/terraform-provider-google/issues/3846))
* sql: `google_sql_user` User's can now be updated to change their password ([#3785](https://github.com/terraform-providers/terraform-provider-google/issues/3785))
* sql: Providing an non-empty host for a Postgres `google_sql_user` now correctly actually registers that the user was created and gives a slightly more understandable error/diff, instead of returning a generic "provider error" ([#3857](https://github.com/terraform-providers/terraform-provider-google/issues/3857))

## 2.8.0 (June 04, 2019)


DEPRECATIONS:
* compute: The `auto_create_routes` field on `google_compute_network_peering` has been deprecated because it is not user configurable. ([#3394](https://github.com/terraform-providers/terraform-provider-google/issues/3394))

FEATURES:
* **New Datasource**: `google_compute_ssl_certificate`  ([#3683](https://github.com/terraform-providers/terraform-provider-google/pull/3683))
* **New Datasource**: `google_composer_image_versions` ([#3694](https://github.com/terraform-providers/terraform-provider-google/pull/3694))

ENHANCEMENTS:
* app_engine: Update allowed `app_engine_application` locations. ([#3674](https://github.com/terraform-providers/terraform-provider-google/pull/3674))
* composer: Make `google_composer_environment` image version updateable. ([#3681](https://github.com/terraform-providers/terraform-provider-google/pull/3681))
* compute: `google_compute_router_interface` now supports specifying an `interconnect_attachment`. ([#3715](https://github.com/terraform-providers/terraform-provider-google/pull/3715))
* compute: `google_compute_router_nat` now supports specifying a `log_config` block ([#3684](https://github.com/terraform-providers/terraform-provider-google/pull/3684))
* compute: `google_compute_router_nat` now supports more import formats. ([#3744](https://github.com/terraform-providers/terraform-provider-google/pull/3744))
* compute: `google_compute_network_peering` now supports importing/exporting custom routes ([#3699](https://github.com/terraform-providers/terraform-provider-google/pull/3699))
* compute: Add support for INTERNAL_SELF_MANAGED backend services. Changed Resources: `google_compute_backend_service`, `google_compute_global_forwarding_rule`. ([#3719](https://github.com/terraform-providers/terraform-provider-google/pull/3719))
* container: Expose the `services_ipv4_cidr` for `container_cluster`. ([#3776](https://github.com/terraform-providers/terraform-provider-google/pull/3776))
* dns: `google_dns_managed_zone` now supports DNSSec. ([#3677](https://github.com/terraform-providers/terraform-provider-google/pull/3677))
* dataflow: `google_dataflow_job` now supports setting machine type ([#1862](https://github.com/GoogleCloudPlatform/magic-modules/pull/1862))
* kms: `google_kms_key_ring` is now autogenerated using Magic Modules ([#3689](https://github.com/terraform-providers/terraform-provider-google/pull/3689))
* pubsub: `google_pubsub_subscription` supports setting an `expiration_policy` with no `ttl`. ([#3742](https://github.com/terraform-providers/terraform-provider-google/pull/3742))

BUG FIXES:
* compute: Allow setting firewall priority to 0. ([#3700](https://github.com/terraform-providers/terraform-provider-google/pull/3700))
* compute: Resolved an issue where `google_compute_region_backend_service` was unable to perform a state migration. ([#3731](https://github.com/terraform-providers/terraform-provider-google/pull/3731))
* compute: Allow empty metadata.startup-script on instances. ([#3732](https://github.com/terraform-providers/terraform-provider-google/pull/3732))
* compute: Fix expanding of routing config in `google_compute_network`. ([#3741](https://github.com/terraform-providers/terraform-provider-google/pull/3741))
* container: Allow going from no ip_allocation_policy to a blank-equivalent one. ([#3723](https://github.com/terraform-providers/terraform-provider-google/pull/3723))
* container: `google_container_cluster` will no longer diff unnecessarily on `issue_client_certificate`. ([#3751](https://github.com/terraform-providers/terraform-provider-google/pull/3751))
* container: `google_container_cluster` can enable client certificates on GKE `1.12+` series releases. ([#3751](https://github.com/terraform-providers/terraform-provider-google/pull/3751))
* container: `google_container_cluster` now retries the call to remove default node pools during cluster creation ([#3769](https://github.com/terraform-providers/terraform-provider-google/pull/3769))
* storage: Fix occasional crash when updating storage buckets ([#3686](https://github.com/terraform-providers/terraform-provider-google/pull/3686))

## 2.7.0 (May 21, 2019)

NOTE:
* Several resources were previously undocumented on the site or changelog; they should be added to both with this release. `google_compute_backend_bucket_signed_url_key` and `google_compute_backend_service_signed_url_key` were introduced in `2.4.0`.

BACKWARDS INCOMPATIBILITIES:
* cloudfunctions: `google_cloudfunctions_function.runtime` now has an explicit default value of `nodejs6`. Users who have a different value set in the API but the value undefined in their config will see a diff. ([#3605](https://github.com/terraform-providers/terraform-provider-google/issues/3605))

FEATURES:
* **New Resources**: `google_compute_instance_iam_binding`, `google_compute_instance_iam_member`, and `google_compute_instance_iam_policy` are now available. ([#3551](https://github.com/terraform-providers/terraform-provider-google/pull/3551))
* **New Resources**: IAM resources for Dataproc jobs and clusters (`google_dataproc_job_iam_policy`, `google_dataproc_job_iam_member`, `google_dataproc_job_iam_binding`, `google_dataproc_cluster_iam_policy`, `google_dataproc_cluster_iam_member`, `google_dataproc_cluster_iam_binding`) are now available. [#3632](https://github.com/terraform-providers/terraform-provider-google/pull/3632)

ENHANCEMENTS:
* provider: Add GCP zone to `google_client_config` datasource ([#3262](https://github.com/terraform-providers/terraform-provider-google/issues/3262))
* compute: `google_compute_backend_service` now supports `HTTP2` protocol (beta-only feature, use with GA provider at own risk)[#3631](https://github.com/terraform-providers/terraform-provider-google/pull/3631)
* compute: `interconnect_attachment` Make vlanTag8021q computed for using PARTNER attachments ([#3600](https://github.com/terraform-providers/terraform-provider-google/issues/3600))
* compute: Add support for creating instances with CMEK ([#3481](https://github.com/terraform-providers/terraform-provider-google/issues/3481))
* compute: Can now specify project when importing instance groups ([#2504](https://github.com/terraform-providers/terraform-provider-google/issues/2504))
* compute: `google_compute_organization_policies*` Allow all organization policies to be removed/unset from a constraint. ([#3611](https://github.com/terraform-providers/terraform-provider-google/issues/3611))
* compute: `google_compute_instance` now supports `shielded_instance_config` for verifiable integrity of your VM instances. ([#3531](https://github.com/terraform-providers/terraform-provider-google/issues/3531))
* compute: `google_compute_instance_template` now supports `shielded_instance_config` for verifiable integrity of your VM instances. ([#3531](https://github.com/terraform-providers/terraform-provider-google/issues/3531))
* container: use the cluster subnet to look up the node cidr block ([#3654](https://github.com/terraform-providers/terraform-provider-google/issues/3654))

BUG FIXES:
* cloudfunctions: `google_cloudfunctions_function.runtime` now has an explicit default value of `nodejs6`. ([#3605](https://github.com/terraform-providers/terraform-provider-google/issues/3605))
* compute: Fix panic in `compute_backend_service` hash function ([#3610](https://github.com/terraform-providers/terraform-provider-google/issues/3610))
* monitoring: updating `google_monitoring_alert_policy` is more likely to succeed ([#3587](https://github.com/terraform-providers/terraform-provider-google/issues/3587))
* kms: `google_kms_crypto_key` now (in addition to marking all crypto key versions for destruction) correctly disables auto-rotation for destroyed keys [[#3624](https://github.com/terraform-providers/terraform-provider-google/issues/3624)](https://github.com/terraform-providers/terraform-provider-google/pull/3624)
* iam: Increase IAM custom role length validation to match API. ([#3660](https://github.com/terraform-providers/terraform-provider-google/issues/3660))

## 2.6.0 (May 07, 2019)

KNOWN ISSUES:
* cloudfunctions: `google_cloudfunctions_function`s without a `runtime` set will fail to create due to an upstream API change. You can work around this by setting an explicit `runtime` in `2.X` series releases.

DEPRECATIONS:
* monitoring: `google_monitoring_alert_policy` `labels` was deprecated, as the field was never used and it was typed incorrectly. ([#3494](https://github.com/terraform-providers/terraform-provider-google/issues/3494))

FEATURES:
* **New Datasource**: `google_compute_node_types` for sole-tenant node types is now available. ([#3446](https://github.com/terraform-providers/terraform-provider-google/pull/3446))
* **New Resource**: `google_compute_node_group` for sole-tenant nodes is now available. ([#3514](https://github.com/terraform-providers/terraform-provider-google/pull/3514))
* **New Resource**: `google_compute_node_template` for sole-tenant nodes is now available. ([#3446](https://github.com/terraform-providers/terraform-provider-google/pull/3446))
* **New Resource**: `google_filestore_instance` is now available at GA. ([#3522](https://github.com/terraform-providers/terraform-provider-google/issues/3522))
* **New Resource**: `google_firestore_index` is now available to configure composite indexes on Firestore. ([#3484](https://github.com/terraform-providers/terraform-provider-google/issues/3484))
* **New Resource**: `google_logging_metric` is now available to configure Stackdriver logs-based metrics. ([#1702](https://github.com/GoogleCloudPlatform/magic-modules/pull/1702))
* **New Resources**: `google_compute_subnetwork_iam_binding`, `google_compute_subnetwork_iam_member`, and `google_compute_subnetwork_iam_policy` are now available at GA. ([#3541](https://github.com/terraform-providers/terraform-provider-google/issues/3541))

ENHANCEMENTS:
* dataflow: `google_dataflow_job`'s `network` and `subnetwork` can be configured. ([#3476](https://github.com/terraform-providers/terraform-provider-google/issues/3476))
* monitoring: `google_monitoring_alert_policy` `user_labels` support was added. ([#3494](https://github.com/terraform-providers/terraform-provider-google/issues/3494))
* compute: `google_compute_instance` and `google_compute_instance_template` now support node affinities for scheduling on sole tenant nodes [#3553](https://github.com/terraform-providers/terraform-provider-google/pull/3553)
* compute: `google_compute_region_backend_service` is now generated with Magic Modules, adding configurable timeouts, multiple import formats, `creation_timestamp` output. ([#3521](https://github.com/terraform-providers/terraform-provider-google/pull/3521))
* pubsub: `google_pubsub_subscription` now supports setting an `expiration_policy`. ([#1703](https://github.com/GoogleCloudPlatform/magic-modules/pull/1703))

BUG FIXES:
* bigquery: `google_bigquery_table` will work with a larger range of projects id formats. ([#3486](https://github.com/terraform-providers/terraform-provider-google/issues/3486))
* cloudfunctions: `google_cloudfunctions_fucntion` no longer restricts an outdated list of `region`s ([#3530](https://github.com/terraform-providers/terraform-provider-google/issues/3530))
* compute: `google_compute_instance` now retries updating metadata when fingerprints are mismatched. ([#3372](https://github.com/terraform-providers/terraform-provider-google/issues/3372))
* compute: `google_compute_subnetwork.secondary_ip_ranges` doesn't cause a diff on out of band changes, allows updating to empty list of ranges. ([#3496](https://github.com/terraform-providers/terraform-provider-google/issues/3496))
* container: `google_container_cluster` setting networks / subnetworks by name works with `location`. ([#3492](https://github.com/terraform-providers/terraform-provider-google/issues/3492))
* container: `google_container_cluster` removed an overly restrictive validation restricting `node_pool` and `remove_default_node_pool` being specified at the same time. ([#3497](https://github.com/terraform-providers/terraform-provider-google/issues/3497))
* storage: `data.google_storage_bucket_object` now correctly URL encodes the slashes in a file name ([#1613](https://github.com/terraform-providers/terraform-provider-google/issues/1613))

## 2.5.1 (April 22, 2019)

BUG FIXES:
* compute: `google_compute_backend_service` handles empty/nil `iap` block created by previous providers properly. ([#3459](https://github.com/terraform-providers/terraform-provider-google/issues/3459))
* compute: `google_compute_backend_service` allows multiple instance types in `backends.group` again. ([#3463](https://github.com/terraform-providers/terraform-provider-google/issues/3463))
* dns: `google_dns_managed_zone` does not permadiff when visiblity is set to default and returned as empty from API ([#3459](https://github.com/terraform-providers/terraform-provider-google/issues/3461))
* google_projects: Datasource `google_projects` now handles paginated results from listing projects ([#3464](https://github.com/terraform-providers/terraform-provider-google/pull/3464))
* google_project_iam: `google_project_iam_policy/member/binding` now attempts to retry for read-only operations as well as retrying read-write operations ([#3455](https://github.com/terraform-providers/terraform-provider-google/pull/3455))
* kms: `google_kms_crypto_key.rotation_period` now can be an empty string to allow for unset behavior in modules ([#3468](https://github.com/terraform-providers/terraform-provider-google/pull/3468))

## 2.5.0 (April 18, 2019)

KNOWN ISSUES:
* compute: `google_compute_subnetwork` will fail to reorder `secondary_ip_range` values at apply time
* compute: `google_compute_subnetwork`s used with a VPC-native GKE cluster will have a diff if that cluster creates secondary ranges automatically.

BACKWARDS INCOMPATIBILITIES:
* all: This is the first release to use the 0.12 SDK required for Terraform 0.12 support. Some provider behaviour may have changed as a result of changes made by the new SDK version.
* compute: `google_compute_instance_group` will not reconcile instances recreated within the same `terraform apply` due to underlying `0.12` SDK changes in the provider. ([#616](https://github.com/terraform-providers/terraform-provider-google/issues/616))
* compute: `google_compute_subnetwork` will have a diff if `secondary_ip_range` values defined in config don't exactly match real state; if so, they will need to be reconciled. ([#3432](https://github.com/terraform-providers/terraform-provider-google/issues/3432))
* container: `google_container_cluster` will have a diff if `master_authorized_networks.cidr_blocks` defined in config doesn't exactly match the real state; if so, it will need to be reconciled. ([#3427](https://github.com/terraform-providers/terraform-provider-google/issues/3427))


BUG FIXES:
* container: `google_container_cluster` catch out of band changes to `master_authorized_networks.cidr_blocks`. ([#3427](https://github.com/terraform-providers/terraform-provider-google/issues/3427))

## 2.4.1 (April 30, 2019)

NOTES:
This 2.4.1 release is a bugfix release for 2.4.0. It backports the fixes applied in the 2.5.1 release to the 2.4.0 series.

BUG FIXES:
* compute: `google_compute_backend_service` handles empty/nil `iap` block created by previous providers properly. ([#3459](https://github.com/terraform-providers/terraform-provider-google/issues/3459))
* compute: `google_compute_backend_service` allows multiple instance types in `backends.group` again. ([#3463](https://github.com/terraform-providers/terraform-provider-google/issues/3463))
* dns: `google_dns_managed_zone` does not permadiff when visiblity is set to default and returned as empty from API ([#3459](https://github.com/terraform-providers/terraform-provider-google/issues/3461))

## 2.4.0 (April 15, 2019)

KNOWN ISSUES:

* compute: `google_compute_backend_service` resources created with past provider versions won't work with `2.4.0`. You can pin your provider version or manually delete them and recreate them until this is resolved. (https://github.com/terraform-providers/terraform-provider-google/issues/3441)
* dns: `google_dns_managed_zone.visibility` will cause a diff if set to `public`. Setting it to `""` (defaulting to public) will work around this. (https://github.com/terraform-providers/terraform-provider-google/issues/3435)

FEATURES:
* **New Resource**: `google_access_context_manager_access_policy` is now available at GA. ([#3358](https://github.com/terraform-providers/terraform-provider-google/issues/3358))
* **New Resource**: `google_access_context_manager_access_level` is now available at GA. ([#3358](https://github.com/terraform-providers/terraform-provider-google/issues/3358))
* **New Resource**: `google_access_context_manager_service_perimeter` is now available at GA. ([#3358](https://github.com/terraform-providers/terraform-provider-google/issues/3358))
* **New Resource**: `google_compute_backend_bucket_signed_url_key` is now available. ([#3229](https://github.com/terraform-providers/terraform-provider-google/issues/3229))
* **New Resource**: `google_compute_backend_service_signed_url_key` is now available. ([#3359](https://github.com/terraform-providers/terraform-provider-google/issues/3359))
* **New Datasource**: `google_service_account_access_token` is now available. ([#3357](https://github.com/terraform-providers/terraform-provider-google/issues/3357))

ENHANCEMENTS:
* compute: `google_compute_backend_service` is now generated with Magic Modules, adding configurable timeouts, multiple import formats, `creation_timestamp` output. ([#3345](https://github.com/terraform-providers/terraform-provider-google/issues/3345))
* compute: `google_compute_backend_service` now supports `load_balancing_scheme` and `cdn_policy.signed_url_cache_max_age_sec`. ([#3375](https://github.com/terraform-providers/terraform-provider-google/issues/3375))
* compute: `google_compute_network` now supports `delete_default_routes_on_create` to delete pre-created routes at network creation time. ([#3391](https://github.com/terraform-providers/terraform-provider-google/issues/3391))
* dns: `google_dns_managed_zone.private_visibility_config`, part of private DNS, is now generally available. ([#3352](https://github.com/terraform-providers/terraform-provider-google/issues/3352))

BUG FIXES:
* container: `google_container_cluster` will ignore out of band changes on `node_ipv4_cidr_block`. ([#3319](https://github.com/terraform-providers/terraform-provider-google/issues/3319))
* container: `google_container_cluster` will now reject config with both `node_pool` and `remove_default_node_pool` defined ([#3422](https://github.com/terraform-providers/terraform-provider-google/issues/3422))
* container: `google_container_cluster` will allow >20 `cidr_blocks` in `master_authorized_networks_config`. ([#3397](https://github.com/terraform-providers/terraform-provider-google/issues/3397))
* netblock: `data.google_netblock_ip_ranges.cidr_blocks` will better handle ipv6 input. ([#3390](https://github.com/terraform-providers/terraform-provider-google/issues/3390))
* sql: `google_sql_database_instance` will retry reads during Terraform refreshes if it hits a rate limit. ([#3366](https://github.com/terraform-providers/terraform-provider-google/issues/3366))

## 2.3.0 (March 26, 2019)

DEPRECATIONS:
* container: `google_container_cluster` `zone` and `region` fields are deprecated in favour of `location`, `additional_zones` in favour of `node_locations`. ([#3114](https://github.com/terraform-providers/terraform-provider-google/issues/3114))
* container: `google_container_node_pool` `zone` and `region` fields are deprecated in favour of `location`. ([#3114](https://github.com/terraform-providers/terraform-provider-google/issues/3114))
* container: `data.google_container_cluster` `zone` and `region` fields are deprecated in favour of `location`. ([#3114](https://github.com/terraform-providers/terraform-provider-google/issues/3114))
* container: `google_container_engine_versions` `zone` and `region` fields are deprecated in favour of `location`. ([#3114](https://github.com/terraform-providers/terraform-provider-google/issues/3114))

FEATURES:
* **New Datasource**: `google_*_organization_policy` Adding datasources for folder and project org policy ([#3137](https://github.com/terraform-providers/terraform-provider-google/issues/3137))

ENHANCEMENTS:
* compute: `google_compute_disk`, `google_compute_region_disk` now support `physical_block_size_bytes` ([#526](https://github.com/terraform-providers/terraform-provider-google/issues/526))
* compute: `google_compute_forwarding_rule` supports specifying `all_ports` for internal load balancing. ([#3309](https://github.com/terraform-providers/terraform-provider-google/issues/3309))
* compute: `google_compute_vpn_tunnel` will properly apply labels. ([#3277](https://github.com/terraform-providers/terraform-provider-google/issues/3277))
* container: `google_container_cluster` adds a unified `location` field for regions and zones, `node_locations` to manage extra zones for multi-zonal clusters and specific zones for regional clusters. ([#3114](https://github.com/terraform-providers/terraform-provider-google/issues/3114))
* container: `google_container_node_pool` adds a unified `location` field for regions and zones. ([#3114](https://github.com/terraform-providers/terraform-provider-google/issues/3114))
* container: `data.google_container_cluster` adds a unified `location` field for regions and zones. ([#3114](https://github.com/terraform-providers/terraform-provider-google/issues/3114))
* container: `google_container_engine_versions` adds a unified `location` field for regions and zones. ([#3114](https://github.com/terraform-providers/terraform-provider-google/issues/3114))
* dataflow: `google_dataflow_job` has support for custom service accounts with `service_account_email`. ([#3238](https://github.com/terraform-providers/terraform-provider-google/issues/3238))
* monitoring: `google_monitoring_uptime_check_config` Add a computed field for uptime check id ([#3138](https://github.com/terraform-providers/terraform-provider-google/issues/3138))
* resourcemanager: `google_*_organization_policy` Add import support for folder and project organization_policies ([#3218](https://github.com/terraform-providers/terraform-provider-google/issues/3218))
* sql: `google_sql_ssl_cert` Allow project to be specified at resource level ([#3235](https://github.com/terraform-providers/terraform-provider-google/issues/3235))
* storage: `google_storage_bucket` Change storage bucket import logic to avoid calls to compute api ([#3244](https://github.com/terraform-providers/terraform-provider-google/issues/3244))
* storage: `google_storage_bucket.storage_class` supports updating. ([#3297](https://github.com/terraform-providers/terraform-provider-google/issues/3297))
* various: Some import formats that previously failed will now work as documented. ([#3283](https://github.com/terraform-providers/terraform-provider-google/issues/3283))

BUG FIXES:
* compute: `google_compute_disk` will properly detach instances again. ([#3269](https://github.com/terraform-providers/terraform-provider-google/issues/3269))
* container: `google_container_cluster`, `google_container_node_pool` properly suppress new GKE `1.12` `metadata` values. ([#3233](https://github.com/terraform-providers/terraform-provider-google/issues/3233))
* container: `google_container_cluster` properly collects service-level errors from the API ([#2941](https://github.com/terraform-providers/terraform-provider-google/issues/2941))
* monitoring: `google_monitoring_uptime_check_config` Change all fields for monitored resource to force recreation ([#3132](https://github.com/terraform-providers/terraform-provider-google/issues/3132))
* various: Retry only 409 concurrent operation errors and not naming conflicts ([#3285](https://github.com/terraform-providers/terraform-provider-google/issues/3285))

## 2.2.0 (March 12, 2019)

KNOWN ISSUES:

* compute: `google_compute_disk` is unable to detach instances at deletion time.

---

FEATURES:
* **New Datasource**: `data.google_projects` for retrieving a list of projects based on a filter. ([#3178](https://github.com/terraform-providers/terraform-provider-google/issues/3178))
* **New Resource**: `google_tpu_node` for Cloud TPU Nodes ([#3179](https://github.com/terraform-providers/terraform-provider-google/issues/3179))

ENHANCEMENTS:
* compute: `google_compute_disk` and `google_compute_region_disk` will now detach themselves from a more up to date set of users at delete time. ([#3154](https://github.com/terraform-providers/terraform-provider-google/issues/3154))
* compute: `google_compute_network` is now generated by Magic Modules, supporting configurable timeouts and more import formats. ([#3203](https://github.com/terraform-providers/terraform-provider-google/issues/3203))
* compute: `google_compute_firewall` will validate the maximum size of service account lists at plan time. ([#3201](https://github.com/terraform-providers/terraform-provider-google/issues/3201))
* container: `google_container_cluster` can now disable VPC Native clusters with `ip_allocation_policy.use_ip_aliases` ([#3174](https://github.com/terraform-providers/terraform-provider-google/issues/3174))
* container: `data.google_container_engine_versions` supports `version_prefix` to allow fuzzy version matching. Using this field, Terraform can match the latest version of a major, minor, or patch release. ([#3199](https://github.com/terraform-providers/terraform-provider-google/issues/3199))
* pubsub: `google_pubsub_subscription` now supports configuring `message_retention_duration` and `retain_acked_messages`. ([#3193](https://github.com/terraform-providers/terraform-provider-google/issues/3193))

BUG FIXES:
* app_engine: `google_app_engine_application` correctly outputs `gcr_domain`.  ([#3149](https://github.com/terraform-providers/terraform-provider-google/issues/3149))
* compute: `data.google_compute_subnetwork` outputs the `self_link` field again. ([#3156](https://github.com/terraform-providers/terraform-provider-google/issues/3156))
* compute: `google_compute_attached_disk` is now removed from state if the instance was removed. ([#3183](https://github.com/terraform-providers/terraform-provider-google/issues/3183))
* container: `google_container_cluster` private_cluster_config now has a diff suppress to prevent a permadiff for and allows for empty `master_ipv4_cidr_block`  ([#460](https://github.com/terraform-providers/terraform-provider-google/issues/460))
* container: `google_container_cluster` import behavior fixed/documented for TF-state-only fields (`remove_default_node_pool`, `min_master_version`) ([#3146](https://github.com/terraform-providers/terraform-provider-google/issues/3146)][[#3169](https://github.com/terraform-providers/terraform-provider-google/issues/3169)][[#3180](https://github.com/terraform-providers/terraform-provider-google/issues/3180))
* storagetransfer: `google_storage_transfer_job` will no longer crash when accessing nil dates. ([#3185](https://github.com/terraform-providers/terraform-provider-google/issues/3185))

## 2.1.0 (February 26, 2019)

FEATURES:
* **New Datasource**: `google_client_openid_userinfo` for retrieving the `email` used to authenticate with GCP. ([#3103](https://github.com/terraform-providers/terraform-provider-google/issues/3103))

ENHANCEMENTS:
* compute: `data.google_compute_subnetwork` can now be addressed by `self_link` as an alternative to the existing `name`/`region`/`project` fields. ([#3040](https://github.com/terraform-providers/terraform-provider-google/issues/3040))
* pubsub: `google_pubsub_topic` is now generated using Magic Modules, adding Open in Cloud Shell examples, configurable timeouts, and the `labels` field. ([#3043](https://github.com/terraform-providers/terraform-provider-google/issues/3043))
* pubsub: `google_pubsub_subscription` is now generated using Magic Modules, adding Open in Cloud Shell examples, configurable timeouts, update support, and the `labels` field. ([#3043](https://github.com/terraform-providers/terraform-provider-google/issues/3043))
* sql: `google_sql_database_instance` now provides `public_ip_address` and `private_ip_address` outputs of the first public and private IP of the instance respectively. ([#3091](https://github.com/terraform-providers/terraform-provider-google/issues/3091))


BUG FIXES:
* sql: `google_sql_database_instance` allows the empty string to be set for `private_network`. ([#3091](https://github.com/terraform-providers/terraform-provider-google/issues/3091))

## 2.0.0 (February 12, 2019)

BACKWARDS INCOMPATIBILITIES:
* bigtable: `google_bigtable_instance.cluster.num_nodes` will fail at plan time if `DEVELOPMENT` instances have `num_nodes = "0"` set explicitly. If it has been set, unset the field. ([#2401](https://github.com/terraform-providers/terraform-provider-google/issues/2401))
* cloudbuild: `google_cloudbuild_trigger.build.step.args` is now a list instead of space separated strings. ([#2790](https://github.com/terraform-providers/terraform-provider-google/issues/2790))
* cloudfunctions: `google_cloudfunctions_function.retry_on_failure` has been removed. Use `event_trigger.failure_policy.retry` instead. ([#2392](https://github.com/terraform-providers/terraform-provider-google/issues/2392))
* composer: `google_composer_environment.node_config.zone` is now `Required`. ([#2967](https://github.com/terraform-providers/terraform-provider-google/issues/2967))
* compute: `google_compute_instance`, `google_compute_instance_from_template` `metadata` field is now authoritative and will remove values not explicitly set in config. ([#2208](https://github.com/terraform-providers/terraform-provider-google/issues/2208))
* compute: `google_compute_project_metadata` resource is now authoritative and will remove values not explicitly set in config. ([#2205](https://github.com/terraform-providers/terraform-provider-google/issues/2205))
* compute: `google_compute_url_map` resource is now authoritative and will remove values not explicitly set in config. ([#2245](https://github.com/terraform-providers/terraform-provider-google/issues/2245))
* compute: `google_compute_global_forwarding_rule.labels` is removed from the `google` provider and must be used in the `google-beta` provider. ([#2399](https://github.com/terraform-providers/terraform-provider-google/issues/2399))
* compute: `google_compute_subnetwork_iam_binding`, `google_compute_subnetwork_iam_member`, `google_compute_subnetwork_iam_policy` are removed from the `google` provider and must be used in the `google-beta` provider. ([#2398](https://github.com/terraform-providers/terraform-provider-google/issues/2398))
* compute: `google_compute_backend_service.custom_request_headers` is removed from the `google` provider and must be used in the `google-beta` provider. ([#2405](https://github.com/terraform-providers/terraform-provider-google/issues/2405))
* compute: `google_compute_snapshot.snapshot_encryption_key_raw`, `google_compute_snapshot.snapshot_encryption_key_sha256`, `google_compute_snapshot.source_disk_encryption_key_raw`, `google_compute_snapshot.source_disk_encryption_key_sha256` fields are now removed. Use `google_compute_snapshot.snapshot_encryption_key.0.raw_key`, `google_compute_snapshot.snapshot_encryption_key.0.sha256`, `google_compute_snapshot.source_disk_encryption_key.0.raw_key`, `google_compute_snapshot.source_disk_encryption_key.0.sha256` instead. ([#2572](https://github.com/terraform-providers/terraform-provider-google/issues/2572)][[#2624](https://github.com/terraform-providers/terraform-provider-google/issues/2624))
* container: `google_container_node_pool.max_pods_per_node` is removed from the `google` provider and must be used in the `google-beta` provider. ([#2391](https://github.com/terraform-providers/terraform-provider-google/issues/2391))
* compute: `google_compute_instance_group_manager` and `google_compute_region_instance_group_manager` have had their `version`, `auto_healing_policies`, and `rolling_update_policy` fields removed from the `google` provider. They must be used in the `google-beta` provider. `rolling_update_policy` was renamed `update_policy` in that provider. ([#2392](https://github.com/terraform-providers/terraform-provider-google/issues/2392))
* compute: `google_compute_instance_group_manager` is no longer imported by the provider-level region. Set the appropriate provider-level zone instead. ([#2693](https://github.com/terraform-providers/terraform-provider-google/issues/2693))
* compute: `google_compute_region_instance_group_manager.update_strategy` in the `google-beta` provider has been removed. ([#2594](https://github.com/terraform-providers/terraform-provider-google/issues/2594))
* compute: `google_compute_instance`, `google_compute_instance_template`, `google_compute_instance_from_template` have had the `network_interface.address` field removed. ([#2595](https://github.com/terraform-providers/terraform-provider-google/issues/2595))
* compute: `google_compute_disk` is no longer imported by the provider-level region. Set the appropriate provider-level zone instead. ([#2694](https://github.com/terraform-providers/terraform-provider-google/issues/2694))
* compute: `google_compute_router_nat.subnetwork.source_ip_ranges_to_nat` is now Required inside `subnetwork` blocks. ([#2749](https://github.com/terraform-providers/terraform-provider-google/issues/2749))
* compute: `google_compute_ssl_certificate`'s `private_key` field is no longer stored in state in cleartext; it is now SHA256 encoded. ([#2976](https://github.com/terraform-providers/terraform-provider-google/issues/2976))
* container: `google_container_cluster` fields (`private_cluster`, `master_ipv4_cidr_block`) are removed. Use `private_cluster_config` and `private_cluster_config.master_ipv4_cidr_block` instead. ([#2395](https://github.com/terraform-providers/terraform-provider-google/issues/2395))
* container: `google_container_cluster` fields (`enable_binary_authorization`, `enable_tpu`, `pod_security_policy_config`) are removed from the `google` provider and must be used in the `google-beta` provider. ([#2395](https://github.com/terraform-providers/terraform-provider-google/issues/2395))
* container: `google_container_cluster.node_config` fields (`taints`, `workload_metadata_config`) are removed from the `google` provider and must be used in the `google-beta` provider. ([#2601](https://github.com/terraform-providers/terraform-provider-google/issues/2601))
* container: `google_container_node_pool.node_config` fields (`taints`, `workload_metadata_config`) are removed from the `google` provider and must be used in the `google-beta` provider. ([#2601](https://github.com/terraform-providers/terraform-provider-google/issues/2601))
* container: `google_container_node_pool`'s `name_prefix` field has been restored and is no longer deprecated. ([#2975](https://github.com/terraform-providers/terraform-provider-google/issues/2975))
* sql: `google_sql_database_instance` resource is now authoritative and will remove values not explicitly set in config. ([#2203](https://github.com/terraform-providers/terraform-provider-google/issues/2203))
* bigtable: `google_bigtable_instance` `zone` field is no longer inferred from the provider.
* endpoints: `google_endpoints_service.protoc_output` was removed. Use `google_endpoints_service.protoc_output_base64` instead. ([#2396](https://github.com/terraform-providers/terraform-provider-google/issues/2396))
* resourcemanager: `google_project_iam_policy` is now authoritative and will remove values not explicitly set in config. Several fields were removed that made it authoritative: `authoritative`, `restore_policy`, and `disable_project`. This resource is very dangerous! Ensure you are not using the removed fields (`authoritative`, `restore_policy`, `disable_project`). ([#2315](https://github.com/terraform-providers/terraform-provider-google/issues/2315))
* resourcemanager: Datasource `google_service_account_key.service_account_id` has been removed. Use the `name` field instead. ([#2397](https://github.com/terraform-providers/terraform-provider-google/issues/2397))
* resourcemanager: `google_project.app_engine` has been removed. Use the `google_app_engine_application` resource instead. ([#2386](https://github.com/terraform-providers/terraform-provider-google/issues/2386))
* resourcemanager: `google_organization_custom_role.deleted` is now an output-only attribute. Use `terraform destroy`, or remove the resource from your config instead. ([#2596](https://github.com/terraform-providers/terraform-provider-google/issues/2596))
* resourcemanager: `google_project_custom_role.deleted` is now an output-only attribute. Use `terraform destroy`, or remove the resource from your config instead. ([#2619](https://github.com/terraform-providers/terraform-provider-google/issues/2619))
* serviceusage: `google_project_service` will now error instead of silently disabling dependent services if `disable_dependent_services` is unset. ([#2938](https://github.com/terraform-providers/terraform-provider-google/issues/2938))
* storage: `google_storage_object_acl.role_entity` is now authoritative and will remove values not explicitly set in config. Use `google_storage_object_access_control` for fine-grained management. ([#2316](https://github.com/terraform-providers/terraform-provider-google/issues/2316))
* storage: `google_storage_default_object_acl.role_entity` is now authoritative and will remove values not explicitly set in config. ([#2345](https://github.com/terraform-providers/terraform-provider-google/issues/2345))
* iam: `google_*_iam_binding` Change all IAM bindings to be authoritative ([#2764](https://github.com/terraform-providers/terraform-provider-google/issues/2764))

FEATURES:
* **New Resource**: `google_access_context_manager_access_policy` for managing the container for an organization's access levels. ([`google-beta`#96](https://github.com/terraform-providers/terraform-provider-google-beta/pull/96))
* **New Resource**: `google_access_context_manager_access_level` for managing an organization's access levels. ([`google-beta`#149](https://github.com/terraform-providers/terraform-provider-google-beta/pull/149))
* **New Resource**: `google_access_context_manager_service_perimeter` for managing service perimeters in an access policy. ([`google-beta`#246](https://github.com/terraform-providers/terraform-provider-google-beta/pull/246))
* **New Resource**: `google_storage_transfer_job` for managing recurring storage transfers with Google Cloud Storage. ([#2707](https://github.com/terraform-providers/terraform-provider-google/issues/2707))
* **New Datasource**: `google_storage_transfer_project_service_account` data source for retrieving the Storage Transfer service account for a project ([#2692](https://github.com/terraform-providers/terraform-provider-google/issues/2692))
* **New Resource**: `google_app_engine_firewall_rule` ([#2738](https://github.com/terraform-providers/terraform-provider-google/issues/2738)][[#2849](https://github.com/terraform-providers/terraform-provider-google/issues/2849))
* **New Resource**: `google_project_iam_audit_config` ([#2731](https://github.com/terraform-providers/terraform-provider-google/issues/2731))
* **New Datasource**: `google_kms_crypto_key` data source for an externally managed KMS crypto key ([#2891](https://github.com/terraform-providers/terraform-provider-google/issues/2891))
* **New Datasource**: `google_kms_key_ring` ([#2891](https://github.com/terraform-providers/terraform-provider-google/issues/2891))

ENHANCEMENTS:
* provider: Add `access_token` config option to allow Terraform to authenticate using short-lived Google OAuth 2.0 access token ([#2838](https://github.com/terraform-providers/terraform-provider-google/issues/2838))
* bigquery: Add `default_partition_expiration_ms` field to `google_bigquery_dataset` resource. ([#2287](https://github.com/terraform-providers/terraform-provider-google/issues/2287))
* bigquery: Add `delete_contents_on_destroy` field to `google_bigquery_dataset` resource. ([#2986](https://github.com/terraform-providers/terraform-provider-google/issues/2986))
* bigquery: Add `time_partitioning.require_partition_filter` to `google_bigquery_table` resource. ([#2815](https://github.com/terraform-providers/terraform-provider-google/issues/2815))
* bigquery: Allow more BigQuery regions ([#2566](https://github.com/terraform-providers/terraform-provider-google/issues/2566))
* bigtable: Add `column_family` at create time to `google_bigtable_table`. ([#2228](https://github.com/terraform-providers/terraform-provider-google/issues/2228))
* bigtable: Add multi-zone (inside one region) replication to `google_bigtable_instance`. ([#2313](https://github.com/terraform-providers/terraform-provider-google/issues/2313)] [[#2289](https://github.com/terraform-providers/terraform-provider-google/issues/2289))
* cloudbuild: `google_cloudbuild_trigger` is now autogenerated, adding more configurable timeouts, import support, and the `disabled` field. `ignored_files`, `included_files` are now updatable. ([#2790](https://github.com/terraform-providers/terraform-provider-google/issues/2790)] [[#2871](https://github.com/terraform-providers/terraform-provider-google/issues/2871))
* cloudfunctions: ` google_cloudfunctions_function` now has souce repo support ([#2650](https://github.com/terraform-providers/terraform-provider-google/issues/2650))
* cloudfunctions: `google_cloudfunctions_function` now supports `service_account_email` for self-provided service accounts. ([#2947](https://github.com/terraform-providers/terraform-provider-google/issues/2947))
* compute: `google_compute_forwarding_rule` supports specifying `all_ports` for internal load balancing. ([`google-beta`#297](https://github.com/terraform-providers/terraform-provider-google-beta/pull/297))
* compute: `google_compute_image` is now autogenerated and supports multiple import formats, and `size_gb` attribute. ([#2769](https://github.com/terraform-providers/terraform-provider-google/issues/2769))
* compute: `google_compute_url_map` resource is now autogenerated and supports multiple import formats. ([#2245](https://github.com/terraform-providers/terraform-provider-google/issues/2245))
* compute: Add `name`, `unique_id`, and `display_name` properties to `data.google_compute_default_service_account` ([#2778](https://github.com/terraform-providers/terraform-provider-google/issues/2778))
* compute: `google_compute_disk` Add support for KMS encryption to compute disk ([#2884](https://github.com/terraform-providers/terraform-provider-google/issues/2884))
* compute: Add support for PARTNER interconnects. ([#2959](https://github.com/terraform-providers/terraform-provider-google/issues/2959))
* dataproc: Add `accelerators` support to `google_dataproc_cluster` to allow using GPU accelerators. ([#2411](https://github.com/terraform-providers/terraform-provider-google/issues/2411))
* dataproc: `google_dataproc_cluster` Add support for KMS encryption to dataproc cluster ([#2840](https://github.com/terraform-providers/terraform-provider-google/issues/2840))
* project: The google_iam_policy data source now supports Audit Configs ([#2687](https://github.com/terraform-providers/terraform-provider-google/issues/2687))
* kms: Add support for `protection_level` to `google_kms_crypto_key` ([#2751](https://github.com/terraform-providers/terraform-provider-google/issues/2751))
* resourcemanager: add `inherit_from_parent` to all org policy resources ([#2653](https://github.com/terraform-providers/terraform-provider-google/issues/2653))
* serviceusage: `google_project_service` now supports `disable_dependent_services` to control whether services can disable services that depend on them at disable-time. ([#2938](https://github.com/terraform-providers/terraform-provider-google/issues/2938))
* sourcerepo: `google_sourcerepo_repository` is now autogenerated, adding configurable timeouts. ([#2797](https://github.com/terraform-providers/terraform-provider-google/issues/2797))
* storage: `google_storage_object_acl` can more easily swap between `role_entity` and `predefined_acl` ACL definitions. ([#2316](https://github.com/terraform-providers/terraform-provider-google/issues/2316))
* storage: `google_storage_bucket` has support for `requester_pays` ([#2580](https://github.com/terraform-providers/terraform-provider-google/issues/2580))
* storage: `google_storage_bucket_object` exports `output_name` for interpolations on `name`, allowing you to trigger reapplication of `google_storage_object_acl` on recreated objects. ([#2914](https://github.com/terraform-providers/terraform-provider-google/issues/2914))
* storage: During a force destroy, `google_storage_bucket` will delete objects in parallel instead of serially. ([#2944](https://github.com/terraform-providers/terraform-provider-google/issues/2944))
* spanner: `google_spanner_database` is autogenerated and supports timeouts. ([#2812](https://github.com/terraform-providers/terraform-provider-google/issues/2812))
* spanner: `google_spanner_instance` is autogenerated and supports timeouts. ([#2892](https://github.com/terraform-providers/terraform-provider-google/issues/2892))

BUG FIXES:

* cloudbuild: allow `google_cloudbuild_trigger.trigger_template.project` to not be set ([#2655](https://github.com/terraform-providers/terraform-provider-google/issues/2655))
* cloudbuild: fix update so it doesn't error every time ([#2743](https://github.com/terraform-providers/terraform-provider-google/issues/2743))
* cloudfunctions: No longer over-validate project ids in `google_cloudfunctions_function` ([#2780](https://github.com/terraform-providers/terraform-provider-google/issues/2780))
* compute: attached_disk now supports region disks ([#2441](https://github.com/terraform-providers/terraform-provider-google/issues/2441))
* compute: extract vpn tunnel region/project from vpn gateway ([#2640](https://github.com/terraform-providers/terraform-provider-google/issues/2640))
* compute: send instance scheduling block with automaticrestart true if there is none in cfg ([#2638](https://github.com/terraform-providers/terraform-provider-google/issues/2638))
* compute: fix disk behaivor in compute_instance_from_template ([#2695](https://github.com/terraform-providers/terraform-provider-google/issues/2695))
* compute: add diffsuppress for region_autoscaler.target so it can be used with both versions of the provider ([#2770](https://github.com/terraform-providers/terraform-provider-google/issues/2770))
* compute: fix ID for inferring project for old compute_project_metadata states ([#2844](https://github.com/terraform-providers/terraform-provider-google/issues/2844))
* compute: `google_compute_backend_service` will send the correct `iap` block values during updates ([#2978](https://github.com/terraform-providers/terraform-provider-google/issues/2978))
* container: fix failure when updating node versions ([#2872](https://github.com/terraform-providers/terraform-provider-google/issues/2872))
* dataproc: convert dataproc_cluster.cluster_config.gce_cluster_config.tags into a set ([#2633](https://github.com/terraform-providers/terraform-provider-google/issues/2633))
* iam: fix permadiff when stage is ALPHA ([#2370](https://github.com/terraform-providers/terraform-provider-google/issues/2370))
* iam: add another retry if iam read returns nil ([#2629](https://github.com/terraform-providers/terraform-provider-google/issues/2629))
* monitoring: `uptime_check_config` can now be updated and won't error when changing duration. ([#2786](https://github.com/terraform-providers/terraform-provider-google/issues/2786))
* runtimeconfig: allow more characters in runtimeconfig name ([#2643](https://github.com/terraform-providers/terraform-provider-google/issues/2643))
* sql: send maintenance_window.hour even if it's zero, since that's a valid value ([#2630](https://github.com/terraform-providers/terraform-provider-google/issues/2630))
* sql: allow cross-project imports for sql user ([#2632](https://github.com/terraform-providers/terraform-provider-google/issues/2632))
* sql: mark region as computed in sql db instance since we use getregion ([#2635](https://github.com/terraform-providers/terraform-provider-google/issues/2635))
* sql: `google_sql_database_instance` Stop SQL instances from reporting failing to destroy ([#2811](https://github.com/terraform-providers/terraform-provider-google/issues/2811))

## 1.20.0 (December 14, 2018)

DEPRECATIONS:
* **Deprecated `google_compute_snapshot`'s top-level encryption fields.** ([#2572](https://github.com/terraform-providers/terraform-provider-google/issues/2572))

FEATURES:
* **New Resource**: `google_storage_object_access_control` for fine-grained management of ACLs on Google Cloud Storage objects ([#2256](https://github.com/terraform-providers/terraform-provider-google/issues/2256))
* **New Resource**: `google_storage_default_object_access_control` for fine-grained management of default object ACLs on Google Cloud Storage buckets ([#2358](https://github.com/terraform-providers/terraform-provider-google/issues/2358))
* **New Resource**: `google_sql_ssl_cert` for Google Cloud SQL client SSL certificates. ([#2290](https://github.com/terraform-providers/terraform-provider-google/issues/2290))
* **New Resource**: `google_monitoring_notification_channel` ([#2452](https://github.com/terraform-providers/terraform-provider-google/issues/2452))
* **New Resource**: `google_compute_router_nat` ([#2576](https://github.com/terraform-providers/terraform-provider-google/issues/2576))
* **New Resource**: `google_monitoring_group` ([#2451](https://github.com/terraform-providers/terraform-provider-google/issues/2451))
* **New Resource**: `google_billing_account_iam_binding`, `google_billing_account_iam_member`, `google_billing_account_iam_policy` for managing Billing Account IAM policies, including managing Billing Account users. ([#2143](https://github.com/terraform-providers/terraform-provider-google/issues/2143))
* **New Datasource**: `google_iam_role` datasource to be able to read an IAM role's permissions. ([#2482](https://github.com/terraform-providers/terraform-provider-google/issues/2482))

ENHANCEMENTS:
* cloudbuild: Added Update support for `google_cloudbuild_trigger`.  ([#2121](https://github.com/terraform-providers/terraform-provider-google/issues/2121))
* cloudfunctions: Add `runtime` support to `google_cloudfunctions_function` ([#2340](https://github.com/terraform-providers/terraform-provider-google/issues/2340))
* cloudfunctions: Add new-style Storage and Pub/Sub trigger support to `google_cloudfunctions_function` ([#2412](https://github.com/terraform-providers/terraform-provider-google/issues/2412))
* compute: `google_compute_health_check` supports for content-based load balancing (`response` field) in HTTP(S) checks. ([#2550](https://github.com/terraform-providers/terraform-provider-google/issues/2550))
* container: regional and private clusters are in GA now ([#2364](https://github.com/terraform-providers/terraform-provider-google/issues/2364))
* iam: `google_service_accounts` now supports multiple import formats. ([#2261](https://github.com/terraform-providers/terraform-provider-google/issues/2261))
* sql: add support for private IP for SQL instances. ([#2662](https://github.com/terraform-providers/terraform-provider-google/issues/2662))

BUG FIXES:
* bigquery: added australia and europe regions to the validate function ([#2333](https://github.com/terraform-providers/terraform-provider-google/issues/2333))
* compute: `google_compute_disk.snapshot`, `google_compute_region_disk.snapshot` properly allow partial URIs. ([#2450](https://github.com/terraform-providers/terraform-provider-google/issues/2450))
* compute: The `google_compute_instance` datasource can now be addressed by `self_link`. ([#2874](https://github.com/terraform-providers/terraform-provider-google/issues/2874))
* compute: `google_compute_image.licenses` elements properly allow partial URIs / versioned self links. ([#3018](https://github.com/terraform-providers/terraform-provider-google/issues/3018))
* compute: `google_compute_project_metadata` can now be imported from a project other than the one specified in your config. ([#3018](https://github.com/terraform-providers/terraform-provider-google/issues/3018))
* pubsub: fix issue where not all attributes were saved in state ([#2469](https://github.com/terraform-providers/terraform-provider-google/issues/2469))


## 1.19.1 (October 12, 2018)

BUG FIXES:

* all: fix deprecation links in resources ([#2197](https://github.com/terraform-providers/terraform-provider-google/issues/2197)] [[#2196](https://github.com/terraform-providers/terraform-provider-google/issues/2196))
* all: fix panics caused by including empty blocks with lists ([#2229](https://github.com/terraform-providers/terraform-provider-google/issues/2229)] [[#2233](https://github.com/terraform-providers/terraform-provider-google/issues/2233)] [[#2239](https://github.com/terraform-providers/terraform-provider-google/issues/2239))
* compute: allow instance templates to have disks with no source image set ([#2218](https://github.com/terraform-providers/terraform-provider-google/issues/2218))
* project: fix plan output when app engine api is not enabled ([#2204](https://github.com/terraform-providers/terraform-provider-google/issues/2204))

## 1.19.0 (October 08, 2018)

BACKWARDS INCOMPATIBILITIES:
* all: beta fields have been deprecated in favor of the new `google-beta` provider. See https://terraform.io/docs/providers/google/provider_versions.html for more info. ([#2152](https://github.com/terraform-providers/terraform-provider-google/issues/2152)] [[#2142](https://github.com/terraform-providers/terraform-provider-google/issues/2142))
* bigtable: `google_bigtable_instance` deprecated the `cluster_id`, `zone`, `num_nodes`, and `storage_type` fields, creating a `cluster` block containing those fields instead. ([#2161](https://github.com/terraform-providers/terraform-provider-google/issues/2161))
* cloudfunctions: `google_cloudfunctions_function` and `datasource_google_cloudfunctions_function` deprecated `trigger_bucket` and `trigger_topic` in favor of the new `event_trigger` field, and deprecated `retry_on_failure` in favor of the `event_trigger.failure_policy.retry` field. ([#2158](https://github.com/terraform-providers/terraform-provider-google/issues/2158))
* compute: `google_compute_instance`, `google_compute_instance_template`, `google_compute_instance_from_template` have had the `network_interface.address` field deprecated and the `network_interface.network_ip` field undeprecated to better match the API. Terraform configurations should migrate from `network_interface.address` to `network_interface.network_ip`. ([#2096](https://github.com/terraform-providers/terraform-provider-google/issues/2096))
* compute: `google_compute_instance`, `google_compute_instance_from_template` have had the `network_interface.0.access_config.0.assigned_nat_ip` field deprecated. Please use `network_interface.0.access_config.0.nat_ip` instead.
* compute: `google_compute_instance_group_manager` and `google_compute_region_instance_group_manager` have had their `version`, `auto_healing_policies`, and `rolling_update_policy` fields deprecated. `google_compute_instance_group_manager` also now accepts `REPLACE` for `update_strategy`, which is an alias for `RESTART`, and is preferred. ([#2156](https://github.com/terraform-providers/terraform-provider-google/issues/2156))
* project: `google_project`'s `app_engine` sub-block has been deprecated. Please use the `google_app_engine_app` resource instead. Changing between the two should not force project re-creation. ([#2147](https://github.com/terraform-providers/terraform-provider-google/issues/2147))
* project: `google_project_iam_policy`'s `restore_policy` field is now deprecated ([#2186](https://github.com/terraform-providers/terraform-provider-google/issues/2186))

FEATURES:
* **New Datasource**: `google_compute_instance` ([#1906](https://github.com/terraform-providers/terraform-provider-google/issues/1906))
* **New Resource**: `google_compute_interconnect_attachment` ([#1140](https://github.com/terraform-providers/terraform-provider-google/issues/1140))
* **New Resource**: `google_filestore_instance` ([#2088](https://github.com/terraform-providers/terraform-provider-google/issues/2088))
* **New Resource**: `google_app_engine_application` ([#2147](https://github.com/terraform-providers/terraform-provider-google/issues/2147))

ENHANCEMENTS:
* container: Add `enable_tpu` flag to google_container_cluster ([#1974](https://github.com/terraform-providers/terraform-provider-google/issues/1974))
* dns: `google_dns_managed_zone` is now importable ([#1944](https://github.com/terraform-providers/terraform-provider-google/issues/1944))
* dns: `google_dns_managed_zone` is now entirely GA ([#2154](https://github.com/terraform-providers/terraform-provider-google/issues/2154))
* runtimeconfig: `google_runtimeconfig_config` and `google_runtimeconfig_variable` are now importable. ([#2054](https://github.com/terraform-providers/terraform-provider-google/issues/2054))
* services: containeranalysis.googleapis.com can now be enabled ([#2095](https://github.com/terraform-providers/terraform-provider-google/issues/2095))

BUG FIXES:
* compute: fix instance template interaction with regional disk self links ([#2138](https://github.com/terraform-providers/terraform-provider-google/issues/2138))
* compute: fix diff when using image shorthands for instance templates ([#1995](https://github.com/terraform-providers/terraform-provider-google/issues/1995))
* compute: fix error when reading instance templates created from disks and referenced by name instead of self_link ([#2153](https://github.com/terraform-providers/terraform-provider-google/issues/2153))
* container: Make max_pods_per_node ForceNew ([#2139](https://github.com/terraform-providers/terraform-provider-google/issues/2139))
* services: make google_project_service more resilient to projects being deleted ([#2090](https://github.com/terraform-providers/terraform-provider-google/issues/2090))
* sql: retry failed sql calls ([#2174](https://github.com/terraform-providers/terraform-provider-google/issues/2174))

## 1.18.0 (September 17, 2018)

BACKWARDS INCOMPATIBILITIES:
* compute: instance templates used to not set any disks in the template in state unless they were in the config, as well. It also only stored the image name in state. Both of these were bugs, and have been fixed. They should not cause any disruption. If you were interpolating an image name from a disk in an instance template, you'll need to update your config to strip out everything before the last `/`. If you imported an instance template, and did not add all the disks in the template to your config, you'll see a diff; add those disks to your config, and it will go away. Those are the only two instances where this change should effect you. We apologise for the inconvenience. ([#1916](https://github.com/terraform-providers/terraform-provider-google/issues/1916))
* iam: `google_*_custom_roles` now treats `delete` as deprecated - to actually delete roles, remove from config.
* provider: This is the first release tested against and built with Go 1.11, which required go fmt changes to the code. If you are building a custom version of this provider or running tests using the repository Make targets (e.g. make build) when using a previous version of Go, you will receive errors. You can use the underlying go commands (e.g. go build) to workaround the go fmt check in the Make targets until you are able to upgrade Go.

FEATURES:
* **New Resource**: `google_compute_attached_disk` ([#1585](https://github.com/terraform-providers/terraform-provider-google/issues/1585))
* **New Resource**: `google_composer_environment` ([#2001](https://github.com/terraform-providers/terraform-provider-google/issues/2001))

IMPROVEMENTS:
* bigquery: Add Support For BigQuery Access Control ([#1931](https://github.com/terraform-providers/terraform-provider-google/issues/1931))
* compute: `google_compute_health_check` is autogenerated, exposing the `type` attribute and accepting more import formats. ([#1941](https://github.com/terraform-providers/terraform-provider-google/issues/1941))
* compute: `google_compute_ssl_certificate` is autogenerated, exposing the `creation_timestamp` attribute and accepting more import formats. Note: `certificate_id` was changed to an int from a string. This should have no effect on backwards compatibility, but please report a bug if you have any issues! ([#2015](https://github.com/terraform-providers/terraform-provider-google/issues/2015))
* container: Addition of create_subnetwork and other fields relevant for Alias IPs ([#1921](https://github.com/terraform-providers/terraform-provider-google/issues/1921))
* dataflow: Add region choice to dataflow jobs ([#1979](https://github.com/terraform-providers/terraform-provider-google/issues/1979))
* logging: Add import support for `google_logging_organization_sink`, `google_logging_folder_sink`, `google_logging_billing_account_sink` ([#1860](https://github.com/terraform-providers/terraform-provider-google/issues/1860))
* logging: Sending a default update mask for all logging sinks to prevent future breakages ([#1991](https://github.com/terraform-providers/terraform-provider-google/issues/1991))
* dns: Adding support for labels to managed DNS ([#1803](https://github.com/terraform-providers/terraform-provider-google/issues/1803))
* container: Add support for `max_pods_per_node` for private clusters. ([#2038](https://github.com/terraform-providers/terraform-provider-google/issues/2038))

BUG FIXES:
* compute: Store google_compute_vpn_tunnel.router as a self_link to avoid permadiffs. ([#2003](https://github.com/terraform-providers/terraform-provider-google/issues/2003))
* iam: Prevent error when attempting to recreate recently soft-deleted `google_(project|organization)_iam_custom_role`. Instead, roles that are able to be undeleted will be undeleted-updated, as long as they were deleted within 7 days. ([#1681](https://github.com/terraform-providers/terraform-provider-google/issues/1681))
* project: make validation for project id less restrictive ([#1878](https://github.com/terraform-providers/terraform-provider-google/issues/1878))

## 1.17.1 (August 22, 2018)

BUG FIXES:
* container: fix panic on gke binauth ([#1924](https://github.com/terraform-providers/terraform-provider-google/issues/1924))

## 1.17.0 (August 22, 2018)

FEATURES:
* **New Datasource**: `google_project_services` ([#1822](https://github.com/terraform-providers/terraform-provider-google/issues/1822))
* **New Resource**: `google_compute_region_disk` ([#1755](https://github.com/terraform-providers/terraform-provider-google/issues/1755))
* **New Resource**: `google_binary_authorization_attestor` ([#1885](https://github.com/terraform-providers/terraform-provider-google/issues/1885))
* **New Resource**: `google_binary_authorization_policy` ([#1885](https://github.com/terraform-providers/terraform-provider-google/issues/1885))
* **New Resource**: `google_container_analysis_note` ([#1885](https://github.com/terraform-providers/terraform-provider-google/issues/1885))

IMPROVEMENTS:
* cloudfunctions: Add support for updating function code in place ([#1781](https://github.com/terraform-providers/terraform-provider-google/issues/1781))
* cloudbuild: Add support for substitutions in triggers ([#1810](https://github.com/terraform-providers/terraform-provider-google/issues/1810))
* compute: Bring regional instance groups up to par with zonal instance groups. ([#1809](https://github.com/terraform-providers/terraform-provider-google/issues/1809))
* compute: Add labels to Address and GlobalAddress. ([#1811](https://github.com/terraform-providers/terraform-provider-google/issues/1811))
* container: allow updating node image types ([#1843](https://github.com/terraform-providers/terraform-provider-google/issues/1843))
* container: Add support for binary authorization in GKE ([#1884](https://github.com/terraform-providers/terraform-provider-google/issues/1884))
* compute: Allow update of master auth on GKE container cluster. ([#1873](https://github.com/terraform-providers/terraform-provider-google/issues/1873))
* compute: Add support for `boot_disk_type` to `google_dataproc_cluster`. ([#1855](https://github.com/terraform-providers/terraform-provider-google/issues/1855))
* compute: Generate resource_compute_firewall in magic-modules. Make more fields updatable by using PATCH instead of PUT. ([#1907](https://github.com/terraform-providers/terraform-provider-google/issues/1907))
* storage: Add user_project support to `google_storage_project_service_account` data source ([#1913](https://github.com/terraform-providers/terraform-provider-google/issues/1913))

BUG FIXES:
* project: Fix bug where app engine wasn't getting enabled on projects that had billing enabled ([#1795](https://github.com/terraform-providers/terraform-provider-google/issues/1795))
* redis: Allow authorized network to be a name or self link ([#1782](https://github.com/terraform-providers/terraform-provider-google/issues/1782))
* sql: lock on master name when creating replicas ([#1798](https://github.com/terraform-providers/terraform-provider-google/issues/1798))
* storage: allow all role-entity pairs to be unordered ([#1787](https://github.com/terraform-providers/terraform-provider-google/issues/1787))
* compute: allow switching from a daily `ubuntu-minimal` build to `ubuntu-minimal-lts` instead of only `ubuntu`. ([#1870](https://github.com/terraform-providers/terraform-provider-google/issues/1870))
* kms: allow project ids with colons ([#1865](https://github.com/terraform-providers/terraform-provider-google/issues/1865))
* compute: allow project iam policy import with a resource that doesn't match provider project. ([#1875](https://github.com/terraform-providers/terraform-provider-google/issues/1875))
* compute: Ensure regional container clusters update correctly.  ([#1887](https://github.com/terraform-providers/terraform-provider-google/issues/1887))

## 1.16.2 (July 18, 2018)

BUG FIXES:
* compute: use patch instead of put to update router ([#1780](https://github.com/terraform-providers/terraform-provider-google/issues/1780))
* compute: allow a lot more fields in `google_compute_firewall` to be updated to their empty value ([#1784](https://github.com/terraform-providers/terraform-provider-google/issues/1784))
* compute: allow setting instance scheduling booleans on `google_compute_instance` to false ([#1779](https://github.com/terraform-providers/terraform-provider-google/issues/1779))
* compute: ensure router peers and interfaces are always removed.  ([#1877](https://github.com/terraform-providers/terraform-provider-google/issues/1877))

## 1.16.1 (July 16, 2018)

BUG FIXES:
* container: Fix crash when updating resource labels on a cluster ([#1769](https://github.com/terraform-providers/terraform-provider-google/issues/1769))

## 1.16.0 (July 12, 2018)

FEATURES:
* **New Resource**: `compute_instance_from_template` ([#1652](https://github.com/terraform-providers/terraform-provider-google/issues/1652))

IMPROVEMENTS:
* compute: Autogenerate `google_compute_forwarding_rule`, adding labels, service labels, and service name attribute.
* compute: add `quic_override` to `google_compute_target_https_proxy` ([#1718](https://github.com/terraform-providers/terraform-provider-google/issues/1718))
* compute: add support for licenses to `compute_image` ([#1717](https://github.com/terraform-providers/terraform-provider-google/issues/1717))
* compute: Autogenerate router resource. Also adds update support and a few new fields (advertise_mode, advertised_groups, advertised_ip_ranges). ([#1723](https://github.com/terraform-providers/terraform-provider-google/issues/1723))
* container: add ability to configure resource labels on `google_container_cluster` ([#1663](https://github.com/terraform-providers/terraform-provider-google/issues/1663))
* container: increase max number of `master_authorized_networks` to 20 ([#1733](https://github.com/terraform-providers/terraform-provider-google/issues/1733))
* container: support specifying `disk_type` for `node_config` ([#1665](https://github.com/terraform-providers/terraform-provider-google/issues/1665))
* project: correctly paginate when more than 50 services are enabled ([#1737](https://github.com/terraform-providers/terraform-provider-google/issues/1737))
* redis: Support Redis Configuration ([#1706](https://github.com/terraform-providers/terraform-provider-google/issues/1706))

BUG FIXES:
* all: Fix retries for wrapped errors ([#1760](https://github.com/terraform-providers/terraform-provider-google/issues/1760))
* iot: Retry creation of Cloud IoT registry ([#1713](https://github.com/terraform-providers/terraform-provider-google/issues/1713))
* project: ignore stackdriverprovisioning service, so it doesn't permadiff ([#1763](https://github.com/terraform-providers/terraform-provider-google/issues/1763))

## 1.15.0 (June 25, 2018)

FEATURES:

IMPROVEMENTS:
* compute: Autogenerate `compute_subnetwork` ([#1661](https://github.com/terraform-providers/terraform-provider-google/issues/1661))
* container: Allow specifying project when importing container_node_pool ([#1653](https://github.com/terraform-providers/terraform-provider-google/issues/1653))
* dns: Add update support for `dns_managed_zone` ([#1617](https://github.com/terraform-providers/terraform-provider-google/issues/1617))
* project: App Engine application fields can now be updated in-place where possible ([#1621](https://github.com/terraform-providers/terraform-provider-google/issues/1621))
* storage: Add `project` field for GCS service account data source ([#1677](https://github.com/terraform-providers/terraform-provider-google/issues/1677))
* sql: Attempting to shrink an `sql_database_instance`'s disk size will now force recreation of the resource ([#1684](https://github.com/terraform-providers/terraform-provider-google/issues/1684))

BUG FIXES:
* all: Check for done operations before waiting on them. This fixes a 403 we were getting when trying to enable already-enabled services. ([#1632](https://github.com/terraform-providers/terraform-provider-google/issues/1632))
* bigquery: add error checking for bigquery dataset id ([#1638](https://github.com/terraform-providers/terraform-provider-google/issues/1638))
* compute: Store v1 `self_link` for `(sub)?network` in `google_compute_instance` ([#1629](https://github.com/terraform-providers/terraform-provider-google/issues/1629))
* compute: `zone` field in `google_compute_disk` should be optional ([#1631](https://github.com/terraform-providers/terraform-provider-google/issues/1631))
* compute: name_prefix is no longer deprecated for SSL certificates ([#1622](https://github.com/terraform-providers/terraform-provider-google/issues/1622))
* compute: for global address ip_version, IPV4 and empty are equivalent. ([#1639](https://github.com/terraform-providers/terraform-provider-google/issues/1639))
* compute: fix default service account data source to actually set the email and project ([#1690](https://github.com/terraform-providers/terraform-provider-google/issues/1690))
* container: fix permadiff on `container_cluster`'s `pod_security_policy_config` ([#1670](https://github.com/terraform-providers/terraform-provider-google/issues/1670))
* container: removing sub-blocks of `container_cluster` like maintenance windows will now delete them from the API ([#1685](https://github.com/terraform-providers/terraform-provider-google/issues/1685))
* container: retry node pool writes on failed precondition ([#1660](https://github.com/terraform-providers/terraform-provider-google/issues/1660))
* iam: Fixes issue with consecutive whitespace ([#1625](https://github.com/terraform-providers/terraform-provider-google/issues/1625))
* iam: use same mutex for project_iam_policy as the other project_iam resources ([#1645](https://github.com/terraform-providers/terraform-provider-google/issues/1645))
* iam: don't error if service account key is already gone on delete ([#1659](https://github.com/terraform-providers/terraform-provider-google/issues/1659))
* iam: Fix bug in v1.14 where service_account_key needed project set ([#1664](https://github.com/terraform-providers/terraform-provider-google/issues/1664))
* iot: fix updatemask so updates actually work ([#1640](https://github.com/terraform-providers/terraform-provider-google/issues/1640))
* storage: fix a permadiff in bucket ACL role entities ([#1692](https://github.com/terraform-providers/terraform-provider-google/issues/1692))

## 1.14.0 (June 07, 2018)

FEATURES:
* **New Datasource**: `google_service_account` ([#1535](https://github.com/terraform-providers/terraform-provider-google/issues/1535))
* **New Datasource**: `google_service_account_key` ([#1535](https://github.com/terraform-providers/terraform-provider-google/issues/1535))
* **New Datasource**: `google_netblock_ip_ranges` ([#1580](https://github.com/terraform-providers/terraform-provider-google/issues/1580))
* **New Datasource**: `google_compute_regions` ([#1603](https://github.com/terraform-providers/terraform-provider-google/issues/1603))

IMPROVEMENTS:
* compute: As part of migrating `google_compute_disk` to be autogenerated, enabled encrypted source snapshot & images. [[#1521](https://github.com/terraform-providers/terraform-provider-google/issues/1521)].
* compute: Accept subnetwork name only in `google_forwarding_rule` ([#1552](https://github.com/terraform-providers/terraform-provider-google/issues/1552))
* compute: Add disabled property to `google_compute_firewall` ([#1536](https://github.com/terraform-providers/terraform-provider-google/issues/1536))
* compute: Add support for custom request headers in `google_compute_backend_service` ([#1537](https://github.com/terraform-providers/terraform-provider-google/issues/1537))
* compute: Add support for `ssl_policy` to `google_compute_target_ssl_proxy` ([#1568](https://github.com/terraform-providers/terraform-provider-google/issues/1568))
* compute: Add support for `version`s in instance group manager ([#1499](https://github.com/terraform-providers/terraform-provider-google/issues/1499))
* compute: Add support for `network_tier` to address, instance and instance_template ([#1530](https://github.com/terraform-providers/terraform-provider-google/issues/1530))
* cloudbuild: Use the project defined in `trigger_template` when creating a `google_cloudbuild_trigger` ([#1556](https://github.com/terraform-providers/terraform-provider-google/issues/1556))
* cloudbuild: Support configuration file in repository for `google_cloudbuild_trigger` ([#1557](https://github.com/terraform-providers/terraform-provider-google/issues/1557))
* kms: Add basic update for `google_kms_crypto_key` resource ([#1511](https://github.com/terraform-providers/terraform-provider-google/issues/1511))
* project: Use default provider project for `google_project_services` if project field is empty ([#1553](https://github.com/terraform-providers/terraform-provider-google/issues/1553))
* project: Added support for restoring default organization policies ([#1477](https://github.com/terraform-providers/terraform-provider-google/issues/1477))
* project: Handle spurious Cloud API errors and performance issues for `google_project_service(s)` ([#1565](https://github.com/terraform-providers/terraform-provider-google/issues/1565))
* redis: Add update support for Redis Instances ([#1590](https://github.com/terraform-providers/terraform-provider-google/issues/1590))
* sql: Add labels support in `sql_database_instance` ([#1567](https://github.com/terraform-providers/terraform-provider-google/issues/1567))

BUG FIXES:
* dns: Suppress diff for ipv6 address in `google_dns_record_set` ([#1551](https://github.com/terraform-providers/terraform-provider-google/issues/1551))
* storage: Support removing a label in `google_storage_bucket` ([#1550](https://github.com/terraform-providers/terraform-provider-google/issues/1550))
* compute: Fix perpetual diff caused by the `google_instance_group` self_link in `google_regional_instance_group_manager` ([#1549](https://github.com/terraform-providers/terraform-provider-google/issues/1549))
* project: Retry while listing enabled services ([#1573](https://github.com/terraform-providers/terraform-provider-google/issues/1573))
* redis: Allow self links for redis authorized network ([#1599](https://github.com/terraform-providers/terraform-provider-google/issues/1599))

## 1.13.0 (May 24, 2018)

BACKWARDS INCOMPATIBILITIES / NOTES:
* `google_project_service`/`google_project_services` now use the [Service Usage API](https://cloud.google.com/service-usage). Users of those resources will need to enable the API at https://console.cloud.google.com/apis/api/serviceusage.googleapis.com.
* If you have a `google_project` resource where App Engine is enabled in the project, add an `app_engine` [block](https://www.terraform.io/docs/providers/google/r/google_project.html#app_engine) to your resource before running Terraform after upgrading to this version, or hold off on upgrading for now. See [#1561](https://github.com/terraform-providers/terraform-provider-google/issues/1561), which has more details and an ongoing investigation of other potential fixes.

FEATURES:
* **New Resource**: `google_cloudbuild_trigger`. ([#1357](https://github.com/terraform-providers/terraform-provider-google/issues/1357))
* **New Resource**: `google_storage_bucket_iam_policy` ([#1190](https://github.com/terraform-providers/terraform-provider-google/issues/1190))
* **New Resource**: `google_resource_manager_lien` ([#1484](https://github.com/terraform-providers/terraform-provider-google/issues/1484))
* **New Resource**: `google_logging_billing_account_exclusion` ([#990](https://github.com/terraform-providers/terraform-provider-google/issues/990))
* **New Resource**: `google_logging_folder_exclusion` ([#990](https://github.com/terraform-providers/terraform-provider-google/issues/990))
* **New Resource**: `google_logging_organization_exclusion` ([#990](https://github.com/terraform-providers/terraform-provider-google/issues/990))
* **New Resource**: `google_logging_project_exclusion` ([#990](https://github.com/terraform-providers/terraform-provider-google/issues/990))
* **New Resource**: `google_redis_instance` ([#1485](https://github.com/terraform-providers/terraform-provider-google/issues/1485))
* App Engine applications can now be managed using the `app_engine` field in `google_project` ([#1503](https://github.com/terraform-providers/terraform-provider-google/issues/1503))

IMPROVEMENTS:
* cloudfunctions: add ability to retry cloud functions on failure ([#1452](https://github.com/terraform-providers/terraform-provider-google/issues/1452))
* container: Add support for regional cluster in `google_container` datasource ([#1441](https://github.com/terraform-providers/terraform-provider-google/issues/1441))
* container: Add GKE Shared VPC support ([#1528](https://github.com/terraform-providers/terraform-provider-google/issues/1528))
* compute: autogenerate `google_compute_ssl_policy` ([#1478](https://github.com/terraform-providers/terraform-provider-google/issues/1478))
* compute: add support for `ssl_policy` to `google_target_https_proxy` ([#1466](https://github.com/terraform-providers/terraform-provider-google/issues/1466))
* project: Added name and project_id plan-time validations ([#1519](https://github.com/terraform-providers/terraform-provider-google/issues/1519))

BUG FIXES:
* compute: Compare region_backend_service.backend[].group as a relative path ([#1487](https://github.com/terraform-providers/terraform-provider-google/issues/1487))
* compute: Fixed `region_backend_service` to calc hash using relative path ([#1491](https://github.com/terraform-providers/terraform-provider-google/issues/1491))
* sql: Fix panic on empty maintenance window ([#1507](https://github.com/terraform-providers/terraform-provider-google/issues/1507))

## 1.12.0 (May 04, 2018)
FEATURES:
* spanner: New resources to manage IAM for Spanner Databases: google_spanner_database_iam_binding, google_spanner_database_iam_member, and google_spanner_database_iam_policy ([#1386](https://github.com/terraform-providers/terraform-provider-google/issues/1386))
* spanner: New resources to manage IAM for Spanner Instances: google_spanner_instance_iam_binding, google_spanner_instance_iam_member, and google_spanner_instance_iam_policy ([#1387](https://github.com/terraform-providers/terraform-provider-google/issues/1387))

IMPROVEMENTS:
* compute: Autogenerate `google_vpn_gateway` ([#1409](https://github.com/terraform-providers/terraform-provider-google/issues/1409))
* compute: add `enable_flow_logs` field to subnetwork ([#1385](https://github.com/terraform-providers/terraform-provider-google/issues/1385))
* project: Don't fail if `folder_id` and `org_id` are set but one is empty for `google_project` ([#1425](https://github.com/terraform-providers/terraform-provider-google/issues/1425))

BUG FIXES:
* compute: Always parse fixed64 string to int64 even on 32 bits platform to prevent out-of-range crash. ([#1429](https://github.com/terraform-providers/terraform-provider-google/issues/1429))

## 1.11.0 (May 01, 2018)

IMPROVEMENTS:
* compute: Add `public_ptr_domain_name` to `google_compute_instance`.  ([#1349](https://github.com/terraform-providers/terraform-provider-google/issues/1349))
* compute: Autogenerate `google_compute_global_address`. ([#1379](https://github.com/terraform-providers/terraform-provider-google/issues/1379))
* compute: Autogenerate `google_compute_target_http_proxy`. ([#1391](https://github.com/terraform-providers/terraform-provider-google/issues/1391))
* compute: Autogenerate `google_compute_target_http_proxy`. ([#1373](https://github.com/terraform-providers/terraform-provider-google/issues/1373))
* compute: Simplify autogenerated code for `google_compute_target_http_proxy` and `google_compute_target_ssl_proxy`. ([#1395](https://github.com/terraform-providers/terraform-provider-google/issues/1395))
* compute: Use partial state setting in `google_compute_target_http_proxy` and `google_compute_target_ssl_proxy` to better handle mid-update errors. ([#1392](https://github.com/terraform-providers/terraform-provider-google/issues/1392))
* compute: Use the v1 API for `google_compute_address` ([#1384](https://github.com/terraform-providers/terraform-provider-google/issues/1384))
* compute: Properly detect when `public_ptr_domain_name` isn't set. ([#1383](https://github.com/terraform-providers/terraform-provider-google/issues/1383))
* compute: Use the v1 API for `google_compute_ssl_policy` ([#1368](https://github.com/terraform-providers/terraform-provider-google/issues/1368))
* container: Add `issue_client_certificate` to `google_container_cluster`. ([#1396](https://github.com/terraform-providers/terraform-provider-google/issues/1396))
* container: Support regional clusters for node pools. ([#1320](https://github.com/terraform-providers/terraform-provider-google/issues/1320))
* all: List of resources is now partially auto-generated ([#1397](https://github.com/terraform-providers/terraform-provider-google/issues/1397)] [[#1402](https://github.com/terraform-providers/terraform-provider-google/issues/1402))

BUG FIXES:
* iam: expand the validation for service accounts to include App Engine and compute default service accounts ([#1390](https://github.com/terraform-providers/terraform-provider-google/issues/1390))
* sql: Increase timeouts ([#1381](https://github.com/terraform-providers/terraform-provider-google/issues/1381))
* website: fix broken layouts ([#1405](https://github.com/terraform-providers/terraform-provider-google/issues/1405))

## 1.10.0 (April 20, 2018)

FEATURES:
* **New Data Source** `google_folder` ([#1280](https://github.com/terraform-providers/terraform-provider-google/issues/1280))
* **New Resource** `google_compute_subnetwork_iam_binding` ([#1305](https://github.com/terraform-providers/terraform-provider-google/issues/1305))
* **New Resource** `google_compute_subnetwork_iam_member` ([#1305](https://github.com/terraform-providers/terraform-provider-google/issues/1305))
* **New Resource** `google_compute_subnetwork_iam_policy` ([#1305](https://github.com/terraform-providers/terraform-provider-google/issues/1305))

IMPROVEMENTS:
* compute: Add timeouts to `google_compute_snapshot` ([#1309](https://github.com/terraform-providers/terraform-provider-google/issues/1309))
* compute: un-deprecate name_prefix for instance templates ([#1328](https://github.com/terraform-providers/terraform-provider-google/issues/1328))
* compute: Add `default_cluster_version` field to `data_source_google_container_engine_versions`. ([#1355](https://github.com/terraform-providers/terraform-provider-google/issues/1355))
* compute: Add `max_connections` and `max_connections_per_instance` to `resource_compute_backend_service` ([#1353](https://github.com/terraform-providers/terraform-provider-google/issues/1353))
* all: Maintain parity with GCP Console UI by allowing removal of default project networks.  ([#1316](https://github.com/terraform-providers/terraform-provider-google/issues/1316))
* all: Use standard user-agent header ([#1332](https://github.com/terraform-providers/terraform-provider-google/issues/1332))

BUG FIXES:
* compute: fix error introduced when attached disks are deleted out of band ([#1301](https://github.com/terraform-providers/terraform-provider-google/issues/1301))
* container: Use correct project id regex in `google_container_cluster` ([#1311](https://github.com/terraform-providers/terraform-provider-google/issues/1311))
* folder: Escape the display name in active folder data source (in case of spaces, etc) ([#1261](https://github.com/terraform-providers/terraform-provider-google/issues/1261))
* project: Fix auto-delete default network in google_project ([#1336](https://github.com/terraform-providers/terraform-provider-google/issues/1336))

## 1.9.0 (April 05, 2018)

BACKWARDS INCOMPATIBILITIES / NOTES:
* `name_prefix` is now deprecated in all resources that support it ([#1035](https://github.com/terraform-providers/terraform-provider-google/issues/1035))

FEATURES:
* **New Data Source** `google_compute_ssl_policy` ([#1247](https://github.com/terraform-providers/terraform-provider-google/issues/1247))
* **New Resource** `google_compute_security_policy` ([#1242](https://github.com/terraform-providers/terraform-provider-google/issues/1242))
* **New Resource** `google_compute_ssl_policy` ([#1247](https://github.com/terraform-providers/terraform-provider-google/issues/1247))
* **New Resource** `google_project_organization_policy` ([#1226](https://github.com/terraform-providers/terraform-provider-google/issues/1226))

IMPROVEMENTS:
* all: Read `GOOGLE_CLOUD_PROJECT` environment variable also ([#1271](https://github.com/terraform-providers/terraform-provider-google/issues/1271))
* bigquery: Add time partitioning field to `google_bigquery_table` resource ([#1240](https://github.com/terraform-providers/terraform-provider-google/issues/1240))
* config: Add OAuth access token to `google_client_config` data source ([#1277](https://github.com/terraform-providers/terraform-provider-google/issues/1277))
* compute: Add `wait_for_instances` field to `google_compute_instance_group_manager` and self_link option to the `google_compute_instance_group` data source ([#1222](https://github.com/terraform-providers/terraform-provider-google/issues/1222))
* compute: add support for security policies in backend services ([#1243](https://github.com/terraform-providers/terraform-provider-google/issues/1243))
* compute: regional instance group managers now support rolling updates ([#1260](https://github.com/terraform-providers/terraform-provider-google/issues/1260))
* container: add ability to delete the default node pool ([#1245](https://github.com/terraform-providers/terraform-provider-google/issues/1245))
* container: Add update support for pod security policy ([#1195](https://github.com/terraform-providers/terraform-provider-google/issues/1195))
* container: Add gke node taints ([#1264](https://github.com/terraform-providers/terraform-provider-google/issues/1264))
* container: Add support for node pool versions ([#1266](https://github.com/terraform-providers/terraform-provider-google/issues/1266))
* container: Add support for private clusters ([#1250](https://github.com/terraform-providers/terraform-provider-google/issues/1250))
* container: Updates container_cluster to set `enable_legacy_abac` to false by default ([#1281](https://github.com/terraform-providers/terraform-provider-google/issues/1281))
* container: Add support for regional GKE clusters in `google_container_cluster` ([#1181](https://github.com/terraform-providers/terraform-provider-google/issues/1181))
* iam: allow setting service account email as id for service account keys ([#1256](https://github.com/terraform-providers/terraform-provider-google/issues/1256))
* sql: add custom timeouts support for sql database instance ([#1288](https://github.com/terraform-providers/terraform-provider-google/issues/1288))
* sql: Retry on 429 and 503 errors on sql admin operation ([#1212](https://github.com/terraform-providers/terraform-provider-google/issues/1212))
* project: Add disable_on_destroy flag to `google_project_services` ([#1293](https://github.com/terraform-providers/terraform-provider-google/issues/1293))

BUG FIXES:
* compute: fix panic when setting empty iap block ([#1232](https://github.com/terraform-providers/terraform-provider-google/issues/1232))
* compute: protect against an instance getting deleted by an igm while the disk is being detached ([#1241](https://github.com/terraform-providers/terraform-provider-google/issues/1241))
* compute: Add DiffSuppress for URL maps on Target HTTP(S) Proxies ([#1263](https://github.com/terraform-providers/terraform-provider-google/issues/1263))
* storage: Set force_destroy when importing storage buckets ([#1223](https://github.com/terraform-providers/terraform-provider-google/issues/1223))
* storage: Delete all object version when deleting all objects in a bucket ([#1285](https://github.com/terraform-providers/terraform-provider-google/issues/1285))

## 1.8.0 (March 19, 2018)

BACKWARDS INCOMPATIBILITIES / NOTES:
* `google_dataproc_cluster.delete_autogen_bucket` is now deprecated ([#1171](https://github.com/terraform-providers/terraform-provider-google/issues/1171))

FEATURES:
* **New Resource** `google_organization_iam_policy` (see docs for caveats) ([#1196](https://github.com/terraform-providers/terraform-provider-google/issues/1196))

IMPROVEMENTS:
* container: un-deprecate `google_container_node_pool.initial_node_count` ([#1176](https://github.com/terraform-providers/terraform-provider-google/issues/1176))
* container: Add support for pod security policy ([#1192](https://github.com/terraform-providers/terraform-provider-google/issues/1192))
* container: Add support for GKE metadata concealment ([#1199](https://github.com/terraform-providers/terraform-provider-google/issues/1199))
* container: Add support for GKE network policy config addon. ([#1200](https://github.com/terraform-providers/terraform-provider-google/issues/1200))
* container: Add support for `instance_group_urls` in `google_container_node_pool` ([#1207](https://github.com/terraform-providers/terraform-provider-google/issues/1207))
* compute: Rolling update support for instance group manager ([#1137](https://github.com/terraform-providers/terraform-provider-google/issues/1137))
* compute: Add `cdn_policy` field to backend service ([#1208](https://github.com/terraform-providers/terraform-provider-google/issues/1208))
* compute: Add support for deletion protection. ([#1205](https://github.com/terraform-providers/terraform-provider-google/issues/1205))
* all: IAM resources now wait for propagation before reporting created. ([#1197](https://github.com/terraform-providers/terraform-provider-google/issues/1197))

BUG FIXES:
* compute: Properly set `image_id` field on `data_google_compute_image` in state ([#1217](https://github.com/terraform-providers/terraform-provider-google/issues/1217))
* compute: Properly set `project` field on `google_compute_project_metadata` in state ([#1217](https://github.com/terraform-providers/terraform-provider-google/issues/1217))
* dataproc: Properly set `cluster_config.0.initialization_action` on `google_dataproc_cluster` in state ([#1217](https://github.com/terraform-providers/terraform-provider-google/issues/1217))

## 1.7.0 (March 12, 2018)

Features:
* **New Data Source** `google_compute_forwarding_rule` ([#1078](https://github.com/terraform-providers/terraform-provider-google/issues/1078))
* **New Data Source** `google_compute_vpn_gateway` ([#1071](https://github.com/terraform-providers/terraform-provider-google/issues/1071))
* **New Data Source** `google_project` ([#1111](https://github.com/terraform-providers/terraform-provider-google/issues/1111))
* **New Data Source** `google_compute_backend_service` ([#1150](https://github.com/terraform-providers/terraform-provider-google/issues/1150))
* **New Data Source** `google_storage_project_service_account` ([#1110](https://github.com/terraform-providers/terraform-provider-google/issues/1110))
* **New Data Source** `google_compute_default_service_account` ([#1119](https://github.com/terraform-providers/terraform-provider-google/issues/1119))
* **New Resource** `google_folder_iam_binding` ([#1076](https://github.com/terraform-providers/terraform-provider-google/issues/1076))
* **New Resource** `google_folder_iam_member` ([#1076](https://github.com/terraform-providers/terraform-provider-google/issues/1076))
* **New Resource** `google_project_usage_export_bucket` ([#1080](https://github.com/terraform-providers/terraform-provider-google/issues/1080))

IMPROVEMENTS:
* compute: add support for updating alias ips in instances ([#1084](https://github.com/terraform-providers/terraform-provider-google/issues/1084))
* compute: allow setting a route resource's `description` attribute ([#1088](https://github.com/terraform-providers/terraform-provider-google/issues/1088))
* compute: allow lowercase ip protocols in forwarding rules ([#1118](https://github.com/terraform-providers/terraform-provider-google/issues/1118))
* compute: `google_compute_zones` datasource accepts a `project` parameter ([#1122](https://github.com/terraform-providers/terraform-provider-google/issues/1122))
* compute: Support `distributionPolicy` when creating regional instance group managers. ([#1092](https://github.com/terraform-providers/terraform-provider-google/issues/1092))
* compute: Timeout customization for `google_compute_backend_bucket`, `google_compute_http_health_check`, and `google_compute_https_health_check` ([#1177](https://github.com/terraform-providers/terraform-provider-google/issues/1177))
* container: Fail if the ip_allocation_policy doesn't specify secondary range names ([#1065](https://github.com/terraform-providers/terraform-provider-google/issues/1065))
* container: Allow specifying accelerators in cluster node_config. ([#1115](https://github.com/terraform-providers/terraform-provider-google/issues/1115))
* pubsub: Add project field to iam pubsub topic resources ([#1154](https://github.com/terraform-providers/terraform-provider-google/issues/1154))
* sql: Support multiple users with the same name for different host for 1st gen SQL instances. ([#1066](https://github.com/terraform-providers/terraform-provider-google/issues/1066))
* sql: Add SQL DB Instance attribute `first_ip_address` ([#1050](https://github.com/terraform-providers/terraform-provider-google/issues/1050))

BUG FIXES:
* compute: Don't store disk in state if it didn't create ([#1129](https://github.com/terraform-providers/terraform-provider-google/issues/1129))
* compute: Check set equality for service account scope changes ([#1130](https://github.com/terraform-providers/terraform-provider-google/issues/1130))
* compute: Disk now accepts project id with '.' and ':' ([#1145](https://github.com/terraform-providers/terraform-provider-google/issues/1145))
* dataproc: fix typos in pyspark dataproc job resource that led to args not working ([#1120](https://github.com/terraform-providers/terraform-provider-google/issues/1120))
* dns: fix perpetual diffs when names aren't all uppercase or if TXT records aren't quoted ([#1141](https://github.com/terraform-providers/terraform-provider-google/issues/1141))
* spanner: Accepts project id with '.' and ':' ([#1151](https://github.com/terraform-providers/terraform-provider-google/issues/1151))

## 1.6.0 (February 09, 2018)

Features:
* **New Resource** `google_cloudiot_registry` ([#970](https://github.com/terraform-providers/terraform-provider-google/issues/970))
* **New Resource** `google_endpoints_service` ([#933](https://github.com/terraform-providers/terraform-provider-google/issues/933))
* **New Resource** `google_storage_default_object_acl` ([#992](https://github.com/terraform-providers/terraform-provider-google/issues/992))
* **New Resource** `google_storage_notification` ([#1033](https://github.com/terraform-providers/terraform-provider-google/issues/1033))

IMPROVEMENTS:
* compute: Suppress diff if `guest_accelerators` count is 0 in `google_compute_instance` and `google_compute_instance_template` ([#866](https://github.com/terraform-providers/terraform-provider-google/issues/866))
* compute: Add update support for machine type, min cpu platform, and service accounts ([#1005](https://github.com/terraform-providers/terraform-provider-google/issues/1005))
* compute: Add import support for google_compute_shared_vpc_host_project/google_compute_shared_vpc_service_project resources ([#1004](https://github.com/terraform-providers/terraform-provider-google/issues/1004))
* compute: Make route priority optional since Compute has a default value. ([#1009](https://github.com/terraform-providers/terraform-provider-google/issues/1009))
* container: Suppress diff for empty/default provider in `google_container_cluster` network policy [#1031](https://github.com/terraform-providers/terraform-provider-google/issues/1031)
* container: Return an error if name and name prefix are specified in node pool ([#1062](https://github.com/terraform-providers/terraform-provider-google/issues/1062))
* sql: Support for PostgreSQL high availability ([#1001](https://github.com/terraform-providers/terraform-provider-google/issues/1001))
* sql: Support for ServerCaCert in Cloud SQL instance. (Related to [#635](https://github.com/terraform-providers/terraform-provider-google/issues/635))
* storage: Add support for setting bucket's logging config ([#946](https://github.com/terraform-providers/terraform-provider-google/issues/946))


BUG FIXES:

* project: Fix crash when errors are encountered updating a `google_project` ([#1016](https://github.com/terraform-providers/terraform-provider-google/issues/1016))
* logging: Set project during import for `google_logging_project_sink` to avoid recreation ([#1018](https://github.com/terraform-providers/terraform-provider-google/issues/1018))
* compute: Suppress diff on image field when referring to unconventional public image family naming pattern ([#1024](https://github.com/terraform-providers/terraform-provider-google/issues/1024))
* compute: Backend service backed by a group couldn't be created or updated because both max_rate and max_rate_per_instance would always be set to zero and they can't be both set. ([#1051](https://github.com/terraform-providers/terraform-provider-google/issues/1051))
* container: Fix perpetual diff in `google_container_cluster` if the subnetwork field is not specified ([#1061](https://github.com/terraform-providers/terraform-provider-google/issues/1061))

## 1.5.0 (January 18, 2018)

FEATURES:
* **New Resource:** `google_cloudfunctions_function` ([#899](https://github.com/terraform-providers/terraform-provider-google/issues/899))
* **New Resource:** `google_logging_organization_sink` ([#923](https://github.com/terraform-providers/terraform-provider-google/issues/923))
* **New Resource:** `google_service_account_iam_binding` ([#840](https://github.com/terraform-providers/terraform-provider-google/issues/840))
* **New Resource:** `google_service_account_iam_member` ([#840](https://github.com/terraform-providers/terraform-provider-google/issues/840))
* **New Resource:** `google_service_account_iam_policy` ([#840](https://github.com/terraform-providers/terraform-provider-google/issues/840))
* **New Resource:** `google_pubsub_topic_iam_binding` ([#875](https://github.com/terraform-providers/terraform-provider-google/issues/875))
* **New Resource:** `google_pubsub_topic_iam_member` ([#875](https://github.com/terraform-providers/terraform-provider-google/issues/875))
* **New Resource:** `google_pubsub_topic_iam_policy` ([#875](https://github.com/terraform-providers/terraform-provider-google/issues/875))
* **New Resource:** `google_dataflow_job` ([#855](https://github.com/terraform-providers/terraform-provider-google/issues/855))
* **New Data Source:** `google_compute_region_instance_group` ([#851](https://github.com/terraform-providers/terraform-provider-google/issues/851))
* **New Data Source:** `google_container_cluster` ([#740](https://github.com/terraform-providers/terraform-provider-google/issues/740))
* **New Data Source:** `google_kms_secret` ([#741](https://github.com/terraform-providers/terraform-provider-google/issues/741))
* **New Data Source:** `google_billing_account`([#889](https://github.com/terraform-providers/terraform-provider-google/issues/889))
* **New Data Source:** `google_organization` ([#887](https://github.com/terraform-providers/terraform-provider-google/issues/887))
* **New Data Source:** `google_container_registry_repository` ([#954](https://github.com/terraform-providers/terraform-provider-google/issues/954))
* **New Data Source:** `google_container_registry_image` ([#954](https://github.com/terraform-providers/terraform-provider-google/issues/954))

IMPROVEMENTS:
* iam: Add support for import of IAM resources (project, folder, organizations, crypto keys, and key rings).  ([#835](https://github.com/terraform-providers/terraform-provider-google/issues/835))
* compute: Add support for routing mode in compute network. ([#838](https://github.com/terraform-providers/terraform-provider-google/issues/838))
* compute: Add configurable create/update/delete timeouts to `google_compute_instance` ([#856](https://github.com/terraform-providers/terraform-provider-google/issues/856))
* compute: Add configurable create/update/delete timeouts to `google_compute_subnetwork` ([#871](https://github.com/terraform-providers/terraform-provider-google/issues/871))
* compute: Add update support for `routing_mode` in `google_compute_network` ([#857](https://github.com/terraform-providers/terraform-provider-google/issues/857))
* compute: Add import support for `google_compute_instance` ([#873](https://github.com/terraform-providers/terraform-provider-google/issues/873))
* compute: More descriptive error message for health check not found in `google_compute_target_pool` ([#883](https://github.com/terraform-providers/terraform-provider-google/issues/883))
* compute: Add `disable_on_destroy` (default true) for `google_project_service`. ([#965](https://github.com/terraform-providers/terraform-provider-google/issues/965))
* compute: Add update support for subnetwork IP CIDR range expansion ([#945](https://github.com/terraform-providers/terraform-provider-google/issues/945))
* compute: Read boot disk initialization params from API in `google_compute_instance` ([#948](https://github.com/terraform-providers/terraform-provider-google/issues/948))
* container: Ensure operations on a cluster are applied serially ([#937](https://github.com/terraform-providers/terraform-provider-google/issues/937))
* container: Don't recreate container_cluster when maintenance_window changes ([#893](https://github.com/terraform-providers/terraform-provider-google/issues/893))
* dataproc: Add "internal IP only" support for Dataproc clusters ([#837](https://github.com/terraform-providers/terraform-provider-google/issues/837))
* dataproc: Support `self_link` from a different project in dataproc network and subnetwork fields ([#935](https://github.com/terraform-providers/terraform-provider-google/issues/935))
* sourcerepo: Export new `url` field for `google_sourcerepo_repository` ([#943](https://github.com/terraform-providers/terraform-provider-google/issues/943))
* folder: Support more format for `folder` field in `google_folder_organization_policy` ([#963](https://github.com/terraform-providers/terraform-provider-google/issues/963))
* dns: Add import support to `google_dns_record_set` ([#895](https://github.com/terraform-providers/terraform-provider-google/issues/895))
* all: Make provider-wide region optional ([#916](https://github.com/terraform-providers/terraform-provider-google/issues/916))
* all: Infers region from zone schema before using the provider-level region ([#938](https://github.com/terraform-providers/terraform-provider-google/issues/938))
* all: Upgrade terraform core to v0.11.2 ([#940](https://github.com/terraform-providers/terraform-provider-google/issues/940))

BUG FIXES:
* compute: Suppress diff for equivalent value in `google_compute_disk` image field ([#884](https://github.com/terraform-providers/terraform-provider-google/issues/884))
* compute: Read IAP settings properly in `google_compute_backend_service` ([#907](https://github.com/terraform-providers/terraform-provider-google/issues/907))
* compute: Fix bug causing a crash when specifying unknown network in `google_compute_network_peering` ([#918](https://github.com/terraform-providers/terraform-provider-google/issues/918))
* compute: Fix failing update when changing `google_compute_health_check` type ([#944](https://github.com/terraform-providers/terraform-provider-google/issues/944))
* compute: Fix bug blocking `google_compute_autoscaler` from containing multiple metrics. ([#966](https://github.com/terraform-providers/terraform-provider-google/issues/966))
* container: Set default scopes when creating GKE clusters/node pools ([#924](https://github.com/terraform-providers/terraform-provider-google/issues/924))
* storage: Fix bug blocking the update of a storage object if its content is dynamic/interpolated ([#848](https://github.com/terraform-providers/terraform-provider-google/issues/848))
* storage: Fix bug preventing the removal of lifecycle rules for a `google_storage_bucket` ([#850](https://github.com/terraform-providers/terraform-provider-google/issues/850))
* all: Fix bug causing a perpetual diff when using provider-default zone ([#914](https://github.com/terraform-providers/terraform-provider-google/issues/914))

## 1.4.0 (December 11, 2017)

FEATURES:
* **New Data Source:** `google_compute_image` ([#128](https://github.com/terraform-providers/terraform-provider-google/issues/128))
* **New Resource:** `google_storage_bucket_iam_binding` ([#822](https://github.com/terraform-providers/terraform-provider-google/issues/822))
* **New Resource:** `google_storage_bucket_iam_member` ([#822](https://github.com/terraform-providers/terraform-provider-google/issues/822))

IMPROVEMENTS:

* all: Add support for `zone` at the provider level, as a default for all zonal resources.  ([#816](https://github.com/terraform-providers/terraform-provider-google/issues/816))
* compute: Add support for `min_cpu_platform` to `google_compute_instance_template` ([#808](https://github.com/terraform-providers/terraform-provider-google/issues/808))
* compute: Add example for Shared VPC (aka cross-project networking, or XPN). ([#810](https://github.com/terraform-providers/terraform-provider-google/issues/810))

BUG FIXES:

* all: Fix bug that disallowed using file paths for credentials ([#832](https://github.com/terraform-providers/terraform-provider-google/issues/832))
* dns: Fix bug that broke NS records on subdomains ([#807](https://github.com/terraform-providers/terraform-provider-google/issues/807))
* bigquery: Fix bug causing a crash if the import id was invalid ([#828](https://github.com/terraform-providers/terraform-provider-google/issues/828))

## 1.3.0 (November 30, 2017)

FEATURES:
* **New Resource:** `google_folder_organization_policy` ([#747](https://github.com/terraform-providers/terraform-provider-google/issues/747))
* **New Resource:** `google_kms_key_ring_iam_binding` ([#781](https://github.com/terraform-providers/terraform-provider-google/issues/781))
* **New Resource:** `google_kms_key_ring_iam_member` ([#781](https://github.com/terraform-providers/terraform-provider-google/issues/781))
* **New Resource:** `google_kms_crypto_key_iam_binding` ([#781](https://github.com/terraform-providers/terraform-provider-google/issues/781))
* **New Resource:** `google_kms_crypto_key_iam_member` ([#781](https://github.com/terraform-providers/terraform-provider-google/issues/781))
* **New Resource:** `google_project_custom_iam_role` ([#709](https://github.com/terraform-providers/terraform-provider-google/issues/709))
* **New Resource:** `google_organization_custom_iam_role` ([#735](https://github.com/terraform-providers/terraform-provider-google/issues/735))
* **New Resource:** `google_organization_iam_binding` ([#775](https://github.com/terraform-providers/terraform-provider-google/issues/775))
* **New Resource:** `google_organization_iam_member` ([#775](https://github.com/terraform-providers/terraform-provider-google/issues/775))
* **New Resource:** `google_dataproc_job` ([#253](https://github.com/terraform-providers/terraform-provider-google/issues/253))
* **New Data Source:** `google_active_folder` ([#738](https://github.com/terraform-providers/terraform-provider-google/issues/738))
* **New Data Source:** `google_compute_address` ([#748](https://github.com/terraform-providers/terraform-provider-google/issues/748))
* **New Data Source:** `google_compute_global_address` ([#759](https://github.com/terraform-providers/terraform-provider-google/issues/759))

IMPROVEMENTS:
* compute: Add import support for `google_compute_ssl_certificates` ([#678](https://github.com/terraform-providers/terraform-provider-google/issues/678))
* compute: Add import support for `google_compute_target_http_proxy` ([#678](https://github.com/terraform-providers/terraform-provider-google/issues/678))
* compute: Add import support for `google_compute_target_https_proxy` ([#678](https://github.com/terraform-providers/terraform-provider-google/issues/678))
* compute: Add partial import support for `google_compute_url_map` ([#678](https://github.com/terraform-providers/terraform-provider-google/issues/678))
* compute: Add import support for `google_compute_backend_bucket` ([#736](https://github.com/terraform-providers/terraform-provider-google/issues/736))
* compute: Add configurable timeouts for disks ([#717](https://github.com/terraform-providers/terraform-provider-google/issues/717))
* compute: Use v1 API now that all beta features are in GA for `google_compute_firewall` ([#768](https://github.com/terraform-providers/terraform-provider-google/issues/768))
* compute: Add Alias IP and Guest Accelerator support to Instance Templates ([#639](https://github.com/terraform-providers/terraform-provider-google/issues/639))
* container: Relax diff on `daily_maintenance_window.start_time` for `google_container_cluster` ([#726](https://github.com/terraform-providers/terraform-provider-google/issues/726))
* container: Allow node pools with size 0 ([#752](https://github.com/terraform-providers/terraform-provider-google/issues/752))
* container: Add support for `google_container_node_pool` management ([#669](https://github.com/terraform-providers/terraform-provider-google/issues/669))
* container: Add container cluster network policy ([#630](https://github.com/terraform-providers/terraform-provider-google/issues/630))
* container: add support for ip aliasing in `google_container_cluster` ([#654](https://github.com/terraform-providers/terraform-provider-google/issues/654))
* kms: Adds support for creating KMS CryptoKeys resources ([#692](https://github.com/terraform-providers/terraform-provider-google/issues/692))
* project: Add validation for `account_id` in `google_service_account` ([#793](https://github.com/terraform-providers/terraform-provider-google/issues/793))
* storage: Detect file changes in `google_storage_bucket_object` when using source field ([#789](https://github.com/terraform-providers/terraform-provider-google/issues/789))
* all: Consistently store the project and region fields value in state. ([#784](https://github.com/terraform-providers/terraform-provider-google/issues/784))

BUG FIXES:
* bigquery: Set UseLegacySql to true for compatibility with the BigQuery API ([#724](https://github.com/terraform-providers/terraform-provider-google/issues/724))
* compute: Fix perpetual diff with `next_hop_instance` field in `google_compute_route` ([#716](https://github.com/terraform-providers/terraform-provider-google/issues/716))
* compute: Restore the `ipv4_range` field to `google_compute_network` to support legacy VPCs ([#805](https://github.com/terraform-providers/terraform-provider-google/issues/805))
* project: Fix timeout issue with project services ([#737](https://github.com/terraform-providers/terraform-provider-google/issues/737))
* sql: Fix perpetual diff with `authorized_networks` field in `google_sql_database_instance` ([#733](https://github.com/terraform-providers/terraform-provider-google/issues/733))
* sql: give disk_autoresize a default in `google_sql_database_instance` ([#806](https://github.com/terraform-providers/terraform-provider-google/issues/806))

## 1.2.0 (November 09, 2017)

FEATURES:

* **New Resource:** `google_service_account_key` ([#472](https://github.com/terraform-providers/terraform-provider-google/issues/472))
* **New Resource:** `google_kms_key_ring` ([#518](https://github.com/terraform-providers/terraform-provider-google/issues/518))
* **New Resource:** `google_dataproc_cluster` ([#252](https://github.com/terraform-providers/terraform-provider-google/issues/252))
* **New Resource:** `google_project_service` ([#668](https://github.com/terraform-providers/terraform-provider-google/issues/668))

IMPROVEMENTS:
* compute: Add import support for `google_compute_global_forwarding_rule` ([#653](https://github.com/terraform-providers/terraform-provider-google/issues/653))
* compute: Add IAP support for backend services ([#471](https://github.com/terraform-providers/terraform-provider-google/issues/471))
* compute: Allow attaching and detaching disks from instances ([#636](https://github.com/terraform-providers/terraform-provider-google/issues/636))
* compute: Add support for source/target service accounts to `google_compute_firewall` ([#681](https://github.com/terraform-providers/terraform-provider-google/issues/681))
* compute: Add `secondary_ip_range` support to `google_compute_subnetwork` data source ([#687](https://github.com/terraform-providers/terraform-provider-google/issues/687))
* compute: Add support for internal address (beta feature) in `google_compute_address` ([#594](https://github.com/terraform-providers/terraform-provider-google/issues/594))
* compute: Add support to `google_compute_target_pool` for health checks self_link ([#702](https://github.com/terraform-providers/terraform-provider-google/issues/702))
* container: Add support for CPU Platform in `google_container_node_pool` and `google_container_cluster` ([#622](https://github.com/terraform-providers/terraform-provider-google/issues/622))
* container: Add support for Kubernetes alpha features ([#646](https://github.com/terraform-providers/terraform-provider-google/issues/646))
* container: Add support for master authorized networks in `google_container_cluster` ([#626](https://github.com/terraform-providers/terraform-provider-google/issues/626))
* container: Add support for maintenance window on `google_container_cluster` ([#670](https://github.com/terraform-providers/terraform-provider-google/issues/670))
* logging: Make `google_logging_project_sink` resource importable ([#688](https://github.com/terraform-providers/terraform-provider-google/issues/688))
* project: Make `google_service_account` resource importable ([#606](https://github.com/terraform-providers/terraform-provider-google/issues/606))
* project: Project is optional and default to the provider value in `google_project_iam_policy` ([#691](https://github.com/terraform-providers/terraform-provider-google/issues/691))
* pubsub: Create a `google_pubsub_subscription` for a topic in a different project ([#640](https://github.com/terraform-providers/terraform-provider-google/issues/640))
* storage: Add labels to `google_storage_bucket` ([#652](https://github.com/terraform-providers/terraform-provider-google/issues/652))

BUG FIXES:
* compute: Increase timeout for deleting networks ([#662](https://github.com/terraform-providers/terraform-provider-google/issues/662))
* compute: Fix disk migration bug with empty `initialize_params` block ([#664](https://github.com/terraform-providers/terraform-provider-google/issues/664))
* compute: Update `google_compute_target_pool` to no longer have a plan/apply loop with instance URLs ([#666](https://github.com/terraform-providers/terraform-provider-google/issues/666))
* container: `google_container_cluster.node_config.oauth_scopes` no longer need to be set alphabetically ([#506](https://github.com/terraform-providers/terraform-provider-google/issues/506))
* dns: `google_dns_record_set` can now manage NS records ([#359](https://github.com/terraform-providers/terraform-provider-google/issues/359))
* project: Set valid default `public_key_type` for `google_service_account_key` ([#686](https://github.com/terraform-providers/terraform-provider-google/issues/686))

## 1.1.1 (October 24, 2017)

FEATURES:

* **New Resource:** `google_compute_target_ssl_proxy` ([#569](https://github.com/terraform-providers/terraform-provider-google/issues/569))
* **New Data Source:** `google_compute_lb_ip_ranges` ([#567](https://github.com/terraform-providers/terraform-provider-google/issues/567))

IMPROVEMENTS:
* compute: Make `boot_disk` required; remove checks around expected number of disks ([#600](https://github.com/terraform-providers/terraform-provider-google/issues/600))
* compute: Allow setting boot and attached disk sources by name or self link ([#605](https://github.com/terraform-providers/terraform-provider-google/issues/605))
* container: Allow updating `google_container_cluster.monitoring_service` ([#598](https://github.com/terraform-providers/terraform-provider-google/issues/598))
* container: Allow updating `google_container_cluster.addons_config` ([#597](https://github.com/terraform-providers/terraform-provider-google/issues/597))
* project: Make `google_project_services` resource importable ([#601](https://github.com/terraform-providers/terraform-provider-google/issues/601))

BUG FIXES:
* compute: Fix import functionality in `google_compute_route` ([#565](https://github.com/terraform-providers/terraform-provider-google/issues/565))
* compute: Migrate boot disk initialize params ([#592](https://github.com/terraform-providers/terraform-provider-google/issues/592))

## 1.1.0 (October 12, 2017)

FEATURES:
* **New Resource:** `google_logging_folder_sink` ([#470](https://github.com/terraform-providers/terraform-provider-google/pull/470))
* **New Resource:** `google_organization_policy` ([#523](https://github.com/terraform-providers/terraform-provider-google/pull/523))
* **New Resource:** `google_compute_target_tcp_proxy` ([#528](https://github.com/terraform-providers/terraform-provider-google/pull/528))
* **New Resource:** `google_compute_region_autoscaler` ([#544](https://github.com/terraform-providers/terraform-provider-google/pull/544))
* **New Resources:** `google_compute_shared_vpc_host_project` and `google_compute_shared_vpc_service_project` ([#544](https://github.com/terraform-providers/terraform-provider-google/pull/572))

IMPROVEMENTS:
* compute: Generate network link without calling network API in `google_compute_subnetwork` ([#527](https://github.com/terraform-providers/terraform-provider-google/issues/527))
* compute: Generate network link without calling network API in `google_compute_vpn_gateway` and `google_compute_router` ([#527](https://github.com/terraform-providers/terraform-provider-google/issues/527))
* compute: Add import support to `google_compute_target_tcp_proxy` ([#534](https://github.com/terraform-providers/terraform-provider-google/issues/534))
* compute: Add labels support to `google_compute_instance_template` ([#17](https://github.com/terraform-providers/terraform-provider-google/issues/17))
* compute: `google_vpn_tunnel` - Mark 'shared_secret' as sensitive ([#561](https://github.com/terraform-providers/terraform-provider-google/issues/561))
* container: Allow disabling of Kubernetes Dashboard via `kubernetes_dashboard` addon ([#433](https://github.com/terraform-providers/terraform-provider-google/issues/433))
* container: Merge the schemas and logic for the node pool resource and the node pool field in the cluster to aid in maintainability ([#489](https://github.com/terraform-providers/terraform-provider-google/issues/489))
* container: Add master_version to container cluster ([#538](https://github.com/terraform-providers/terraform-provider-google/issues/538))
* sql: Add new retry wrapper fn, retry sql database instance operations that commonly 503 ([#417](https://github.com/terraform-providers/terraform-provider-google/issues/417))
* pubsub: `push_config` field for a `google_pubsub_subscription` is not updateable ([#512](https://github.com/terraform-providers/terraform-provider-google/issues/512))

BUG FIXES:
* compute: Fix bug in `google_compute_instance` preventing the `assigned_nat_ip` field from ever getting assigned ([#536](https://github.com/terraform-providers/terraform-provider-google/issues/536))
* compute: Fix bug in `google_compute_firewall` causing the beta APIs even if no beta features are used ([#500](https://github.com/terraform-providers/terraform-provider-google/issues/500))
* compute: Fix bug in `google_network_peering` preventing creating a peering for a network outside the provider default project ([#496](https://github.com/terraform-providers/terraform-provider-google/issues/496))
* compute: Fix BackendService group hash when instance groups use beta features ([#522](https://github.com/terraform-providers/terraform-provider-google/issues/522))
* compute: Make `disk.device_name` computed in `google_compute_instance_template` ([#566](https://github.com/terraform-providers/terraform-provider-google/issues/566))
* dns: Error out if DNS zone is not found ([#560](https://github.com/terraform-providers/terraform-provider-google/issues/560))
* container: Fix crash when creating node pools with `name_prefix` or no name ([#531](https://github.com/terraform-providers/terraform-provider-google/issues/531))
* container: Fix cluster version upgrades ([#577](https://github.com/terraform-providers/terraform-provider-google/issues/577))

## 1.0.1 (October 02, 2017)

BUG FIXES:
* compute: Fix bug that prevented the state migration for `google_compute_instance` from updating to use attached_disk, boot_disk, and scratch_disk. ([#511](https://github.com/terraform-providers/terraform-provider-google/issues/511))
* compute: Fix bug causing a crash if the API returns an error on `google_compute_instance` creation ([#556](https://github.com/terraform-providers/terraform-provider-google/issues/556))

## 1.0.0 (October 02, 2017)

BACKWARDS INCOMPATIBILITIES / NOTES:
* compute: A state migration was added to convert `google_compute_instance.disk` fields into the correct one of `attached_disk`, `boot_disk`, or `scratch_disk`. This will lead to plan-time diffs for anyone still using the `disk` field. Please verify its results carefully and update configs appropriately.
* container: `google_container_cluster.node_pool.initial_node_count` is now deprecated. Please replace with `google_container_cluster.node_pool.node_count` instead. ([#331](https://github.com/terraform-providers/terraform-provider-google/issues/331))
* storage: `google_storage_bucket_acl` now sets the bucket ACL to whatever is in the config, correcting any drift. This means any permissions set automatically by GCP (e.g., project-viewers-\* policies, etc.) will be removed unless they're added to your config. Also, the `OWNER:project-owners-{project-id}` will never be deleted, as the API won't allow it. This is now correctly handled, and it is removed from state without being deleted in the API. ([#358](https://github.com/terraform-providers/terraform-provider-google/issues/358)] [[#439](https://github.com/terraform-providers/terraform-provider-google/issues/439))

FEATURES:
* **New Data Source:** `google_client_config` ([#385](https://github.com/terraform-providers/terraform-provider-google/issues/385))
* **New Resource:** `google_compute_region_instance_group_manager` ([#394](https://github.com/terraform-providers/terraform-provider-google/issues/394))
* **New Resource:** `google_folder` ([#416](https://github.com/terraform-providers/terraform-provider-google/issues/416))
* **New Resource:** `google_folder_iam_policy` ([#447](https://github.com/terraform-providers/terraform-provider-google/issues/447))
* **New Resource:** `google_logging_project_sink` ([#432](https://github.com/terraform-providers/terraform-provider-google/issues/432))
* **New Resource:** `google_logging_billing_account_sink` ([#457](https://github.com/terraform-providers/terraform-provider-google/issues/457))

IMPROVEMENTS:
* bigquery: Support Bigquery Views ([#230](https://github.com/terraform-providers/terraform-provider-google/issues/230))
* container: Add import support for `google_container_cluster` ([#391](https://github.com/terraform-providers/terraform-provider-google/issues/391))
* container: Add support for resizing a node pool defined in `google_container_cluster` ([#331](https://github.com/terraform-providers/terraform-provider-google/issues/331))
* container: Allow updating `google_container_cluster.logging_service` ([#343](https://github.com/terraform-providers/terraform-provider-google/issues/343))
* container: Add support for 'node_config.preemptible' field on `google_container_cluster` ([#341](https://github.com/terraform-providers/terraform-provider-google/issues/341))
* container: Allow min node counts of 0 for node pool autoscaling ([#468](https://github.com/terraform-providers/terraform-provider-google/issues/468))
* compute: Add support for 'labels' field on `google_compute_image` ([#339](https://github.com/terraform-providers/terraform-provider-google/issues/339))
* compute: Add support for 'labels' field on `google_compute_disk` ([#344](https://github.com/terraform-providers/terraform-provider-google/issues/344))
* compute: Add support for `labels` field on `google_compute_global_forwarding_rule` ([#354](https://github.com/terraform-providers/terraform-provider-google/issues/354))
* compute: Add support for 'guest_accelerators' (GPU) on `google_compute_instance` ([#330](https://github.com/terraform-providers/terraform-provider-google/issues/330))
* compute: Add support for 'priority' field on `google_compute_firewall` ([#342](https://github.com/terraform-providers/terraform-provider-google/issues/342))
* compute: `google_compute_firewall` network field now supports self_link in addition of name ([#477](https://github.com/terraform-providers/terraform-provider-google/issues/477))
* compute: Add support for 'min_cpu_platform' in `google_compute_instance` ([#349](https://github.com/terraform-providers/terraform-provider-google/issues/349))
* compute: Add support for 'alias_ip_range' in `google_compute_instance` ([#375](https://github.com/terraform-providers/terraform-provider-google/issues/375))
* compute: Add support for computed field 'instance_id' in `google_compute_instance` ([#427](https://github.com/terraform-providers/terraform-provider-google/issues/427))
* compute: Improve import for `google_compute_address` to support multiple id formats. ([#378](https://github.com/terraform-providers/terraform-provider-google/issues/378))
* compute: Add state migration from `disk` to boot_disk/scratch_disk/attached_disk ([#329](https://github.com/terraform-providers/terraform-provider-google/issues/329))
* compute: Mark certificate as sensitive within `google_compute_ssl_certificate` ([#490](https://github.com/terraform-providers/terraform-provider-google/issues/490))
* project: Add support for 'labels' field on `google_project` ([#383](https://github.com/terraform-providers/terraform-provider-google/issues/383))
* project: Move a `google_project` in and out of a folder ([#438](https://github.com/terraform-providers/terraform-provider-google/issues/438))
* pubsub: Add import support for `google_pubsub_topic`. ([#392](https://github.com/terraform-providers/terraform-provider-google/issues/392))
* pubsub: Add import support for `google_pubsub_subscription`. ([#456](https://github.com/terraform-providers/terraform-provider-google/issues/456))
* sql: Add support for `connection_name` in `google_sql_database_instance` ([#387](https://github.com/terraform-providers/terraform-provider-google/issues/387))
* storage: Add support for versioning in `google_storage_bucket` ([#381](https://github.com/terraform-providers/terraform-provider-google/issues/381))

BUG FIXES:
* compute/sql: Fix a few instances where we read the project from the provider config and not using the helper function ([#469](https://github.com/terraform-providers/terraform-provider-google/issues/469))
* compute: Fix bug with CSEK where the key stored in state might be associated with the wrong disk ([#327](https://github.com/terraform-providers/terraform-provider-google/issues/327))
* compute: Fix bug where 'session_affinity' would get reset on `google_compute_backend_service` resource ([#348](https://github.com/terraform-providers/terraform-provider-google/issues/348))
* sql: Fixed bug where ip_address elements were offset incorrectly ([#352](https://github.com/terraform-providers/terraform-provider-google/issues/352))
* sql: Fixed bug where default user on replica would cause an incorrect delete api call ([#347](https://github.com/terraform-providers/terraform-provider-google/issues/347))
* project: Fixed bug where deleting a project outside Terraform would cause `google_project` to fail. ([#466](https://github.com/terraform-providers/terraform-provider-google/issues/466))
* pubsub: Fixed bug where `google_pubsub_subscription` did not read its state from the API. ([#456](https://github.com/terraform-providers/terraform-provider-google/issues/456))

## 0.1.3 (August 17, 2017)

BACKWARDS INCOMPATIBILITIES / NOTES:
* bigtable: `num_nodes` in `google_bigtable_instance` no longer defaults to `3`; if you used that default, it will need to be explicitly set. ([#313](https://github.com/terraform-providers/terraform-provider-google/issues/313))
* compute: `automatic_restart` and `on_host_maintenance` have been removed from `google_compute_instance_template`. Use `scheduling.automatic_restart` or `scheduling.on_host_maintenance` instead. ([#224](https://github.com/terraform-providers/terraform-provider-google/issues/224))

FEATURES:
* **New Data Source:** `google_compute_instance_group` ([#267](https://github.com/terraform-providers/terraform-provider-google/issues/267))
* **New Data Source:** `google_dns_managed_zone` ([#268](https://github.com/terraform-providers/terraform-provider-google/issues/268))
* **New Resource:** `google_compute_project_metadata_item` - allows management of single key/value pairs within the project metadata map ([#176](https://github.com/terraform-providers/terraform-provider-google/issues/176))
* **New Resource:** `google_project_iam_binding` - allows fine-grained control of a project's IAM policy, controlling only a single binding. ([#171](https://github.com/terraform-providers/terraform-provider-google/issues/171))
* **New Resource:** `google_project_iam_member` - allows fine-grained control of a project's IAM policy, controlling only a single member in a binding. ([#171](https://github.com/terraform-providers/terraform-provider-google/issues/171))
* **New Resource:** `google_compute_network_peering` ([#259](https://github.com/terraform-providers/terraform-provider-google/issues/259))
* **New Resource:** `google_runtimeconfig_config` - allows creating, updating and deleting Google RuntimeConfig resources ([#315](https://github.com/terraform-providers/terraform-provider-google/issues/315))
* **New Resource:** `google_runtimeconfig_variable` - allows creating, updating, and deleting Google RuntimeConfig variables ([#315](https://github.com/terraform-providers/terraform-provider-google/issues/315))
* **New Resource:** `google_sourcerepo_repository` - allows creating and deleting Google Source Repositories ([#256](https://github.com/terraform-providers/terraform-provider-google/issues/256))
* **New Resource:** `google_spanner_instance` - allows creating, updating and deleting Google Spanner Instance ([#270](https://github.com/terraform-providers/terraform-provider-google/issues/270))
* **New Resource:** `google_spanner_database` - allows creating, updating and deleting Google Spanner Database ([#271](https://github.com/terraform-providers/terraform-provider-google/issues/271))

IMPROVEMENTS:
* bigtable: Add support for `instance_type` to `google_bigtable_instance`. ([#313](https://github.com/terraform-providers/terraform-provider-google/issues/313))
* compute: Add import support for `google_compute_subnetwork` ([#227](https://github.com/terraform-providers/terraform-provider-google/issues/227))
* compute: Add import support for `google_container_node_pool` ([#284](https://github.com/terraform-providers/terraform-provider-google/issues/284))
* compute: Change google_container_node_pool ID format to zone/cluster/name to remove artificial restriction on node pool name across clusters ([#304](https://github.com/terraform-providers/terraform-provider-google/issues/304))
* compute: Add support for `auto_healing_policies` to `google_compute_instance_group_manager` ([#249](https://github.com/terraform-providers/terraform-provider-google/issues/249))
* compute: Add support for `ip_version` to `google_compute_global_forwarding_rule` ([#265](https://github.com/terraform-providers/terraform-provider-google/issues/265))
* compute: Add support for `ip_version` to `google_compute_global_address` ([#250](https://github.com/terraform-providers/terraform-provider-google/issues/250))
* compute: Add support for `subnetwork` as a self_link to `google_compute_instance`. ([#290](https://github.com/terraform-providers/terraform-provider-google/issues/290))
* compute: Add support for `secondary_ip_range` to `google_compute_subnetwork`. ([#310](https://github.com/terraform-providers/terraform-provider-google/issues/310))
* compute: Add support for multiple `network_interface`'s to `google_compute_instance`. ([#289](https://github.com/terraform-providers/terraform-provider-google/issues/289))
* compute: Add support for `denied` to `google_compute_firewall` ([#282](https://github.com/terraform-providers/terraform-provider-google/issues/282))
* compute: Add support for egress traffic using `direction` to `google_compute_firewall` ([#306](https://github.com/terraform-providers/terraform-provider-google/issues/306))
* compute: When disks are created from snapshots, both snapshot names and URLs may be used ([#238](https://github.com/terraform-providers/terraform-provider-google/issues/238))
* container: Add support for node pool autoscaling ([#157](https://github.com/terraform-providers/terraform-provider-google/issues/157))
* container: Add NodeConfig support on `google_container_node_pool` ([#184](https://github.com/terraform-providers/terraform-provider-google/issues/184))
* container: Add support for legacyAbac to `google_container_cluster` ([#261](https://github.com/terraform-providers/terraform-provider-google/issues/261))
* container: Allow configuring node_config of node_pools specified in `google_container_cluster` ([#299](https://github.com/terraform-providers/terraform-provider-google/issues/299))
* sql: Persist state from the API for `google_sql_database_instance` regardless of what attributes the user has set ([#208](https://github.com/terraform-providers/terraform-provider-google/issues/208))
* storage: Buckets now can have lifecycle properties ([#6](https://github.com/terraform-providers/terraform-provider-google/pull/6))

BUG FIXES:
* bigquery: Fix type panic on expiration_time ([#209](https://github.com/terraform-providers/terraform-provider-google/issues/209))
* compute: Marked 'private_key' as sensitive ([#220](https://github.com/terraform-providers/terraform-provider-google/pull/220))
* compute: Fix disk type "Malformed URL" error on `google_compute_instance` boot disks ([#275](https://github.com/terraform-providers/terraform-provider-google/issues/275))
* compute: Refresh `google_compute_autoscaler` using the `zone` set in state instead of scanning for the first one with a matching name in the provider region. ([#193](https://github.com/terraform-providers/terraform-provider-google/issues/193))
* compute: `google_compute_instance` reads `scheduling` fields from GCP ([#237](https://github.com/terraform-providers/terraform-provider-google/issues/237))
* compute: Fix bug where `scheduling.automatic_restart` set to false on `google_compute_instance_template` would force recreate ([#224](https://github.com/terraform-providers/terraform-provider-google/issues/224))
* container: Fix error if `google_container_node_pool` deleted out of band ([#293](https://github.com/terraform-providers/terraform-provider-google/issues/293))
* container: Fail when both name and name_prefix are set for node_pool in `google_container_cluster` ([#296](https://github.com/terraform-providers/terraform-provider-google/issues/296))
* container: Allow upgrading GKE versions and provide better error message handling ([#291](https://github.com/terraform-providers/terraform-provider-google/issues/291))

## 0.1.2 (July 20, 2017)

BACKWARDS INCOMPATIBILITIES / NOTES:

* `google_sql_database_instance`: a limited number of fields will be read during import because of ([#114](https://github.com/terraform-providers/terraform-provider-google/issues/114))
* `google_sql_database_instance`: `name`, `region`, `database_version`, and `master_instance_name` fields are now updated during a refresh and may display diffs

FEATURES:

* **New Resource:** `google_bigtable_instance` ([#177](https://github.com/terraform-providers/terraform-provider-google/issues/177))
* **New Resource:** `google_bigtable_table` ([#177](https://github.com/terraform-providers/terraform-provider-google/issues/177))

IMPROVEMENTS:

* compute: Add `boot_disk` property to `google_compute_instance` ([#122](https://github.com/terraform-providers/terraform-provider-google/issues/122))
* compute: Add `scratch_disk` property to `google_compute_instance` and deprecate `disk` ([#123](https://github.com/terraform-providers/terraform-provider-google/issues/123))
* compute: Add `labels` property to `google_compute_instance` ([#150](https://github.com/terraform-providers/terraform-provider-google/issues/150))
* compute: Add import support for `google_compute_image` ([#194](https://github.com/terraform-providers/terraform-provider-google/issues/194))
* compute: Add import support for `google_compute_https_health_check` ([#213](https://github.com/terraform-providers/terraform-provider-google/issues/213))
* compute: Add import support for `google_compute_instance_group` ([#201](https://github.com/terraform-providers/terraform-provider-google/issues/201))
* container: Add timeout support ([#13203](https://github.com/hashicorp/terraform/issues/13203))
* container: Allow adding/removing zones to/from GKE clusters without recreating them ([#152](https://github.com/terraform-providers/terraform-provider-google/issues/152))
* project: Allow unlinking of billing account ([#138](https://github.com/terraform-providers/terraform-provider-google/issues/138))
* sql: Add support for importing `google_sql_database` ([#12](https://github.com/terraform-providers/terraform-provider-google/issues/12))
* sql: Add support for importing `google_sql_database_instance` ([#11](https://github.com/terraform-providers/terraform-provider-google/issues/11))
* sql: Add `charset` and `collation` properties to `google_sql_database` ([#183](https://github.com/terraform-providers/terraform-provider-google/issues/183))

BUG FIXES:

* compute: `compute_firewall` will no longer display a perpetual diff if `source_ranges` isn't set ([#147](https://github.com/terraform-providers/terraform-provider-google/issues/147))
* compute: Fix read method + test/document import for `google_compute_health_check` ([#155](https://github.com/terraform-providers/terraform-provider-google/issues/155))
* compute: Read named ports changes properly in `google_compute_instance_group` ([#188](https://github.com/terraform-providers/terraform-provider-google/issues/188))
* compute: `google_compute_image` `description` property can now be set ([#199](https://github.com/terraform-providers/terraform-provider-google/issues/199))
* compute: `google_compute_target_https_proxy` will no longer display a diff if ssl certificates are referenced using only the path ([#210](https://github.com/terraform-providers/terraform-provider-google/issues/210))

## 0.1.1 (June 21, 2017)

BUG FIXES:

* compute: Restrict the number of health_checks in Backend Service resources to 1. ([#145](https://github.com/terraform-providers/terraform-provider-google/issues/145))

## 0.1.0 (June 20, 2017)

BACKWARDS INCOMPATIBILITIES / NOTES:

* `compute_disk.image`: shorthand for disk images is no longer supported, and will display a diff if used ([#1](https://github.com/terraform-providers/terraform-provider-google/issues/1))

IMPROVEMENTS:

* compute: Add support for importing `compute_backend_service` ([#40](https://github.com/terraform-providers/terraform-provider-google/issues/40))
* compute: Wait for disk resizes to complete ([#1](https://github.com/terraform-providers/terraform-provider-google/issues/1))
* compute: Support `connection_draining_timeout_sec` in `google_compute_region_backend_service` ([#101](https://github.com/terraform-providers/terraform-provider-google/issues/101))
* compute: Made `path_rule` optional in `google_compute_url_map`'s `path_matcher` block ([#118](https://github.com/terraform-providers/terraform-provider-google/issues/118))
* container: Add support for labels and tags on GKE node_config ([#7](https://github.com/terraform-providers/terraform-provider-google/issues/7))
* sql: Add an additional delay when checking for sql operations ([#15170](https://github.com/hashicorp/terraform/pull/15170))

BUG FIXES:

* compute: Changed `google_compute_instance_group_manager` `target_size` default to 0 ([#65](https://github.com/terraform-providers/terraform-provider-google/issues/65))
* storage: Represent GCS Bucket locations as uppercase in state. ([#117](https://github.com/terraform-providers/terraform-provider-google/issues/117))<|MERGE_RESOLUTION|>--- conflicted
+++ resolved
@@ -1,4 +1,3 @@
-<<<<<<< HEAD
 ## 3.64.0 (Unreleased)
 
 FEATURES:
@@ -27,10 +26,6 @@
 * iam: fixed issue with principle and principleSet members not retaining their casing ([#8860](https://github.com/hashicorp/terraform-provider-google/pull/8860))
 * storage: fixed intermittent `Provider produced inconsistent result after apply` error when creating `google_storage_hmac_key` ([#8817](https://github.com/hashicorp/terraform-provider-google/pull/8817))
 
-
-=======
-## 3.64.0 (April 12, 2021)
->>>>>>> e9fd7fee
 ## 3.63.0 (April 5, 2021)
 
 FEATURES:
