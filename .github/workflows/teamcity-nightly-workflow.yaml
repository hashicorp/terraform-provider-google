name: "TeamCity: Create empty branch off tip of main to aid nightly-testing"


# To ensure nightly tests/builds run on the same commit, we checkout and create a new branch from main for TeamCity to run builds on

on:
    workflow_dispatch:
      inputs:
        dayThreshold:
          default: '3'
    schedule:
        - cron: '0 4 * * *'

jobs:
  create-branch:
    runs-on: ubuntu-latest
    steps:
      - uses: actions/github-script@e69ef5462fd455e02edcaf4dd7708eda96b9eda0 # v7.0.0
        with:
          script: |
                  let dateToday = new Date().toJSON().slice(0, 10);

                  const mainRef = await github.rest.git.getRef({
                    owner: context.repo.owner,
                    repo: context.repo.repo,
                    ref: "heads/main"
                  })
                  const branchName = "UTC-nightly-tests-" + dateToday;
                  try{
                  await github.rest.git.createRef({
                    owner: context.repo.owner,
                    repo: context.repo.repo,
                    ref: "refs/heads/" + branchName,
                    sha: mainRef.data.object.sha
                  })
                  } catch (error){
                    core.setFailed(error + "- Failed to create new branch to be used running tonight\'s tests; branch with name " + branchName + " already exists")
                  }
                  console.log("Created Branch: " + branchName)

  branch-sweeper:
    needs: create-branch
    runs-on: ubuntu-latest
    steps: 
      - uses: actions/github-script@e69ef5462fd455e02edcaf4dd7708eda96b9eda0 # v7.0.0
        env:
          DAYS_THRESHOLD: ${{ inputs.dayThreshold }}
        with:
          script: |
            const { DAYS_THRESHOLD } = process.env
            console.log(`Removing nightly-test branches not made in the last ${DAYS_THRESHOLD} days`)
        
            function dateDifference(dateToday, branchDate){
                dateToday = new Date(dateToday)
                branchDate = new Date(branchDate)
                return (dateToday - branchDate) / 86_400_000 // calculates the difference in days based on milliseconds
            }
            
            async function branchSweeper(daysThreshold){
                let dateToday = new Date().toJSON().slice(0, 10);
                console.log("Today\'s date: ",dateToday);
                // grab the list of branches then iterate through the list checking for the difference in days
                const branchList = await github.rest.repos.listBranches({
                    owner: context.repo.owner,
                    repo: context.repo.repo,
                    protected: false
                  })

                const filteredBranches = branchList.data.filter( (branch) => {
                  const branchDate = /^UTC-nightly-tests-\d{4}-\d{2}-\d{2}$/g.exec(branch.name)
                  return branchDate != null  // skips if regex fails (is successful if matches with UTC-nightly-test branch format)
                })

                let branchesToDelete = []
                
<<<<<<< HEAD
                for (let i = 0; i < filteredBranches.length; i++) {
                    const branchName = filteredBranches.at(i).name
                    const branchDate = /^UTC-nightly-tests-\d{4}-\d{2}-\d{2}$/g.exec(branchName)
=======
                for (let i = 0; i < branchList.data.length; i++) {
                    const branchName = branchList.data.at(i).name
                    const branchDate = /^UTC-nightly-tests-\d{4}-\d{2}-\d{2}$/g.exec(branchName)
                    if (branchDate == null) continue // skips if regex fails (is successful if matches with UTC-nightly-test branch format)
>>>>>>> e44ed7cf
                    if (dateDifference(dateToday, branchDate) >= daysThreshold) { // only happens if difference is greater than or equal to 3, we only want to keep the last 3 night branches
                      branchesToDelete.push(branchName)
                    }
                }
                
                for (let i = 0; i < branchesToDelete.length; i++) {
                  const resp = await github.rest.git.deleteRef({
                      owner: context.repo.owner,
                      repo: context.repo.repo,
                      ref: "heads/" + branchName,
                    })
                  if (resp.status == "422"){
                      console.error("Branch doesn\'t exist")
                  } else{
                    console.log("Deleted branch: " + branchName)
                  } 
                }
            }
          
            branchSweeper("${DAYS_THRESHOLD}")<|MERGE_RESOLUTION|>--- conflicted
+++ resolved
@@ -73,16 +73,9 @@
 
                 let branchesToDelete = []
                 
-<<<<<<< HEAD
                 for (let i = 0; i < filteredBranches.length; i++) {
                     const branchName = filteredBranches.at(i).name
                     const branchDate = /^UTC-nightly-tests-\d{4}-\d{2}-\d{2}$/g.exec(branchName)
-=======
-                for (let i = 0; i < branchList.data.length; i++) {
-                    const branchName = branchList.data.at(i).name
-                    const branchDate = /^UTC-nightly-tests-\d{4}-\d{2}-\d{2}$/g.exec(branchName)
-                    if (branchDate == null) continue // skips if regex fails (is successful if matches with UTC-nightly-test branch format)
->>>>>>> e44ed7cf
                     if (dateDifference(dateToday, branchDate) >= daysThreshold) { // only happens if difference is greater than or equal to 3, we only want to keep the last 3 night branches
                       branchesToDelete.push(branchName)
                     }
