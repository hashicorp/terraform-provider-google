--- conflicted
+++ resolved
@@ -11,14 +11,9 @@
   remove_waiting_response:
     runs-on: ubuntu-latest
     steps:
-<<<<<<< HEAD
-      - uses: actions/checkout@8e5e7e5ab8b370d6c329ec480221332ada57f0ab # v3.5.2
-      - uses: actions-ecosystem/action-remove-labels@2ce5d41b4b6aa8503e285553f75ed56e0a40bae0 # v1.3.0
-=======
       - uses: actions/github-script@v6
         env:
           REMOVE_LABEL: "waiting-response"
->>>>>>> eeac83f9
         with:
           script: |
             const { REMOVE_LABEL } = process.env
