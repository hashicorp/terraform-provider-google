--- conflicted
+++ resolved
@@ -60,7 +60,7 @@
 * `source_disk` - (Optional) The URL of a disk that will be used as the source of the
     image. Changing this forces a new resource to be created.
 
-* `project` - (Optional) The project in which the resource belongs. If it
+* `project` - (Optional) The ID of the project in which the resource belongs. If it
     is not provided, the provider project is used.
 
 * `raw_disk` - (Optional) The raw disk that will be used as the source of the image.
@@ -79,20 +79,6 @@
 
 * `container_type` - (Optional) The format used to encode and transmit the
     block device. TAR is the only supported type and is the default.
-
-<<<<<<< HEAD
-- - -
-
-* `project` - (Optional) The ID of the project in which the resource belongs. If it
-    is not provided, the provider project is used.
-
-* `description` - (Optional) The description of the image to be created
-
-* `family` - (Optional) The name of the image family to which this image belongs.
-
-* `labels` - (Optional) A set of key/value label pairs to assign to the image.
-=======
->>>>>>> 9ae7a8dd
 
 ## Attributes Reference
 
