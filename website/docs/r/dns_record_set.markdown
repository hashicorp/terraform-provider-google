---
layout: "google"
page_title: "Google: google_dns_record_set"
sidebar_current: "docs-google-dns-record-set"
description: |-
  Manages a set of DNS records within Google Cloud DNS.
---

# google\_dns\_record\_set

Manages a set of DNS records within Google Cloud DNS. For more information see [the official documentation](https://cloud.google.com/dns/records/) and
[API](https://cloud.google.com/dns/api/v1/resourceRecordSets).

~> **Note:** The Google Cloud DNS API requires NS records be present at all
times. To accommodate this, when creating NS records, the default records
Google automatically creates will be silently overwritten.  Also, when
destroying NS records, Terraform will not actually remove NS records, but will
report that it did.

## Example Usage

### Binding a DNS name to the ephemeral IP of a new instance:

```hcl
resource "google_dns_record_set" "frontend" {
  name = "frontend.${google_dns_managed_zone.prod.dns_name}"
  type = "A"
  ttl  = 300

  managed_zone = "${google_dns_managed_zone.prod.name}"

  rrdatas = ["${google_compute_instance.frontend.network_interface.0.access_config.0.nat_ip}"]
}

resource "google_compute_instance" "frontend" {
  name         = "frontend"
  machine_type = "g1-small"
  zone         = "us-central1-b"

  boot_disk {
    initialize_params {
      image = "debian-cloud/debian-9"
    }
  }

  network_interface {
    network       = "default"
    access_config = {}
  }
}

resource "google_dns_managed_zone" "prod" {
  name     = "prod-zone"
  dns_name = "prod.mydomain.com."
}
```

### Adding an A record

```hcl
resource "google_dns_record_set" "a" {
  name = "backend.${google_dns_managed_zone.prod.dns_name}"
  managed_zone = "${google_dns_managed_zone.prod.name}"
  type = "A"
  ttl  = 300

  rrdatas = ["8.8.8.8"]
}

resource "google_dns_managed_zone" "prod" {
  name     = "prod-zone"
  dns_name = "prod.mydomain.com."
}
```

### Adding an MX record

```hcl
resource "google_dns_record_set" "mx" {
  name = "${google_dns_managed_zone.prod.dns_name}"
  managed_zone = "${google_dns_managed_zone.prod.name}"
  type = "MX"
  ttl  = 3600

  rrdatas = [
    "1 aspmx.l.google.com.",
    "5 alt1.aspmx.l.google.com.",
    "5 alt2.aspmx.l.google.com.",
    "10 alt3.aspmx.l.google.com.",
    "10 alt4.aspmx.l.google.com."
  ]
}

resource "google_dns_managed_zone" "prod" {
  name     = "prod-zone"
  dns_name = "prod.mydomain.com."
}
```

### Adding an SPF record

Quotes (`""`) must be added around your `rrdatas` for a SPF record. Otherwise `rrdatas` string gets split on spaces.

```hcl
resource "google_dns_record_set" "spf" {
  name = "frontend.${google_dns_managed_zone.prod.dns_name}"
  managed_zone = "${google_dns_managed_zone.prod.name}"
  type = "TXT"
  ttl  = 300

  rrdatas = ["\"v=spf1 ip4:111.111.111.111 include:backoff.email-example.com -all\""]
}

resource "google_dns_managed_zone" "prod" {
  name     = "prod-zone"
  dns_name = "prod.mydomain.com."
}
```

### Adding a CNAME record
<<<<<<< HEAD
 The list of `rrdatas` should only contain a single string corresponding to the Canonical Name intended.
 ```hcl
=======

The list of `rrdatas` should only contain a single string corresponding to the Canonical Name intended.

```hcl
>>>>>>> 04261300
resource "google_dns_record_set" "cname" {
  name = "frontend.${google_dns_managed_zone.prod.dns_name}"
  managed_zone = "${google_dns_managed_zone.prod.name}"
  type = "CNAME"
  ttl  = 300
<<<<<<< HEAD
=======

>>>>>>> 04261300
  rrdatas = ["frontend.mydomain.com."]
}

resource "google_dns_managed_zone" "prod" {
  name        = "prod-zone"
  dns_name    = "prod.mydomain.com."
}
```

## Argument Reference

The following arguments are supported:

* `managed_zone` - (Required) The name of the zone in which this record set will
    reside.

* `name` - (Required) The DNS name this record set will apply to.

* `rrdatas` - (Required) The string data for the records in this record set
    whose meaning depends on the DNS type. For TXT record, if the string data contains spaces, add surrounding `\"` if you don't want your string to get split on spaces.

* `ttl` - (Required) The time-to-live of this record set (seconds).

* `type` - (Required) The DNS record set type.

- - -

* `project` - (Optional) The ID of the project in which the resource belongs. If it
    is not provided, the provider project is used.

## Attributes Reference

Only the arguments listed above are exposed as attributes.

## Import

DNS record set can be imported using the `zone name`, `record name` and record `type`, e.g.

```
$ terraform import google_dns_record_set.frontend prod-zone/frontend.prod.mydomain.com./A
```

Note: The record name must include the trailing dot at the end.<|MERGE_RESOLUTION|>--- conflicted
+++ resolved
@@ -118,24 +118,16 @@
 ```
 
 ### Adding a CNAME record
-<<<<<<< HEAD
- The list of `rrdatas` should only contain a single string corresponding to the Canonical Name intended.
- ```hcl
-=======
 
 The list of `rrdatas` should only contain a single string corresponding to the Canonical Name intended.
 
 ```hcl
->>>>>>> 04261300
 resource "google_dns_record_set" "cname" {
   name = "frontend.${google_dns_managed_zone.prod.dns_name}"
   managed_zone = "${google_dns_managed_zone.prod.name}"
   type = "CNAME"
   ttl  = 300
-<<<<<<< HEAD
-=======
 
->>>>>>> 04261300
   rrdatas = ["frontend.mydomain.com."]
 }
 
