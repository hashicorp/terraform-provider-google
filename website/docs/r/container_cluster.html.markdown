--- conflicted
+++ resolved
@@ -34,22 +34,6 @@
     username = ""
     password = ""
   }
-<<<<<<< HEAD
-
-  node_config {
-    oauth_scopes = [
-      "https://www.googleapis.com/auth/logging.write",
-      "https://www.googleapis.com/auth/monitoring",
-    ]
-
-    labels = {
-      foo = "bar"
-    }
-
-    tags = ["foo", "bar"]
-  }
-=======
->>>>>>> 7bb31825
 }
 
 resource "google_container_node_pool" "primary_preemptible_nodes" {
