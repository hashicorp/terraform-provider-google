---
layout: "google"
page_title: "Google: google_container_cluster"
sidebar_current: "docs-google-container-cluster"
description: |-
  Creates a Google Kubernetes Engine (GKE) cluster.
---

# google\_container\_cluster

Manages a Google Kubernetes Engine (GKE) cluster. For more information see
[the official documentation](https://cloud.google.com/container-engine/docs/clusters)
and [the API reference](https://cloud.google.com/kubernetes-engine/docs/reference/rest/v1/projects.locations.clusters).

~> **Note:** All arguments and attributes, including basic auth username and
passwords as well as certificate outputs will be stored in the raw state as
plaintext. [Read more about sensitive data in state](/docs/state/sensitive-data.html).

## Example Usage - with a separately managed node pool (recommended)

```hcl
resource "google_container_cluster" "primary" {
  name     = "my-gke-cluster"
  location = "us-central1"

  # We can't create a cluster with no node pool defined, but we want to only use
  # separately managed node pools. So we create the smallest possible default
  # node pool and immediately delete it.
  remove_default_node_pool = true
  initial_node_count = 1

  master_auth {
    username = ""
    password = ""

    client_certificate_config {
      issue_client_certificate = false
    }
  }
}

resource "google_container_node_pool" "primary_preemptible_nodes" {
  name       = "my-node-pool"
  location   = "us-central1"
  cluster    = "${google_container_cluster.primary.name}"
  node_count = 1

  node_config {
    preemptible  = true
    machine_type = "n1-standard-1"

    metadata = {
      disable-legacy-endpoints = "true"
    }

    oauth_scopes = [
      "https://www.googleapis.com/auth/logging.write",
      "https://www.googleapis.com/auth/monitoring",
    ]
  }
}
```

## Example Usage - with the default node pool

```hcl
resource "google_container_cluster" "primary" {
  name               = "marcellus-wallace"
  location           = "us-central1-a"
  initial_node_count = 3

  master_auth {
    username = ""
    password = ""

    client_certificate_config {
      issue_client_certificate = false
    }
  }

  node_config {
    oauth_scopes = [
      "https://www.googleapis.com/auth/logging.write",
      "https://www.googleapis.com/auth/monitoring",
    ]

    metadata = {
      disable-legacy-endpoints = "true"
    }

    labels = {
      foo = "bar"
    }

    tags = ["foo", "bar"]
  }

  timeouts {
    create = "30m"
    update = "40m"
  }
}
```

## Argument Reference

* `name` - (Required) The name of the cluster, unique within the project and
location.

- - -

* `location` - (Optional) The location (region or zone) in which the cluster
master will be created, as well as the default node location. If you specify a
zone (such as `us-central1-a`), the cluster will be a zonal cluster with a
single cluster master. If you specify a region (such as `us-west1`), the
cluster will be a regional cluster with multiple masters spread across zones in
the region, and with default node locations in those zones as well.

* `zone` - (Optional, Deprecated) The zone that the cluster master and nodes
should be created in. If specified, this cluster will be a zonal cluster. `zone`
has been deprecated in favour of `location`.

* `region` (Optional, Deprecated) The region that the cluster master and nodes
should be created in. If specified, this cluster will be a [regional clusters](https://cloud.google.com/kubernetes-engine/docs/concepts/multi-zone-and-regional-clusters#regional)
where the cluster master and nodes (by default) will be created in several zones
throughout the region. `region` has been deprecated in favour of `location`.

~> Only one of `location`, `zone`, and `region` may be set. If none are set,
the provider zone is used to create a zonal cluster.

* `node_locations` - (Optional) The list of zones in which the cluster's nodes
should be located. These must be in the same region as the cluster zone for
zonal clusters, or in the region of a regional cluster. In a multi-zonal cluster,
the number of nodes specified in `initial_node_count` is created in
all specified zones as well as the primary zone. If specified for a regional
cluster, nodes will be created in only these zones.

-> A "multi-zonal" cluster is a zonal cluster with at least one additional zone
defined; in a multi-zonal cluster, the cluster master is only present in a
single zone while nodes are present in each of the primary zone and the node
locations. In contrast, in a regional cluster, cluster master nodes are present
in multiple zones in the region. For that reason, regional clusters should be
preferred.

* `additional_zones` - (Optional) The list of zones in which the cluster's nodes
should be located. These must be in the same region as the cluster zone for
zonal clusters, or in the region of a regional cluster. In a multi-zonal cluster,
the number of nodes specified in `initial_node_count` is created in
all specified zones as well as the primary zone. If specified for a regional
cluster, nodes will only be created in these zones. `additional_zones` has been
deprecated in favour of `node_locations`.

* `addons_config` - (Optional) The configuration for addons supported by GKE.
    Structure is documented below.

* `cluster_ipv4_cidr` - (Optional) The IP address range of the kubernetes pods in
    this cluster. Default is an automatically assigned CIDR.

* `cluster_autoscaling` - (Optional, [Beta](https://terraform.io/docs/providers/google/provider_versions.html))
Per-cluster configuration of Node Auto-Provisioning with Cluster Autoscaler to
automatically adjust the size of the cluster and create/delete node pools based
on the current needs of the cluster's workload. See the
[guide to using Node Auto-Provisioning](https://cloud.google.com/kubernetes-engine/docs/how-to/node-auto-provisioning)
for more details. Structure is documented below.

* `database_encryption` - (Optional, [Beta](https://terraform.io/docs/providers/google/provider_versions.html)).
    Structure is documented below.

* `description` - (Optional) Description of the cluster.

* `default_max_pods_per_node` - (Optional, [Beta](https://terraform.io/docs/providers/google/provider_versions.html)) The default maximum number of pods per node in this cluster.
    Note that this does not work on node pools which are "route-based" - that is, node
    pools belonging to clusters that do not have IP Aliasing enabled.
    See the [official documentation](https://cloud.google.com/kubernetes-engine/docs/how-to/flexible-pod-cidr)
    for more information.

* `enable_binary_authorization` - (Optional, [Beta](https://terraform.io/docs/providers/google/provider_versions.html)) Enable Binary Authorization for this cluster.
    If enabled, all container images will be validated by Google Binary Authorization.

* `enable_kubernetes_alpha` - (Optional) Whether to enable Kubernetes Alpha features for
    this cluster. Note that when this option is enabled, the cluster cannot be upgraded
    and will be automatically deleted after 30 days.

* `enable_tpu` - (Optional, [Beta](https://terraform.io/docs/providers/google/provider_versions.html)) Whether to enable Cloud TPU resources in this cluster.
    See the [official documentation](https://cloud.google.com/tpu/docs/kubernetes-engine-setup).

* `enable_legacy_abac` - (Optional) Whether the ABAC authorizer is enabled for this cluster.
    When enabled, identities in the system, including service accounts, nodes, and controllers,
    will have statically granted permissions beyond those provided by the RBAC configuration or IAM.
    Defaults to `false`

* `initial_node_count` - (Optional) The number of nodes to create in this
    cluster's default node pool. Must be set if `node_pool` is not set. If
    you're using `google_container_node_pool` objects with no default node pool,
    you'll need to set this to a value of at least `1`, alongside setting
    `remove_default_node_pool` to `true`.

* `ip_allocation_policy` - (Optional) Configuration for cluster IP allocation. As of now, only pre-allocated subnetworks (custom type with secondary ranges) are supported.
    This will activate IP aliases. See the [official documentation](https://cloud.google.com/kubernetes-engine/docs/how-to/ip-aliases)
    Structure is documented below. This field is marked to use [Attribute as Block](/docs/configuration/attr-as-blocks.html)
    in order to support explicit removal with `ip_allocation_policy = []`.

* `logging_service` - (Optional) The logging service that the cluster should
    write logs to. Available options include `logging.googleapis.com`,
    `logging.googleapis.com/kubernetes` (beta), and `none`. Defaults to `logging.googleapis.com`

* `maintenance_policy` - (Optional) The maintenance policy to use for the cluster. Structure is
    documented below.

* `master_auth` - (Optional) The authentication information for accessing the
Kubernetes master. Some values in this block are only returned by the API if
your service account has permission to get credentials for your GKE cluster. If
you see an unexpected diff removing a username/password or unsetting your client
cert, ensure you have the `container.clusters.getCredentials` permission.
Structure is documented below.

* `master_authorized_networks_config` - (Optional) The desired configuration options
    for master authorized networks. Omit the nested `cidr_blocks` attribute to disallow
    external access (except the cluster node IPs, which GKE automatically whitelists).

* `min_master_version` - (Optional) The minimum version of the master. GKE
    will auto-update the master to new versions, so this does not guarantee the
    current master version--use the read-only `master_version` field to obtain that.
    If unset, the cluster's version will be set by GKE to the version of the most recent
    official release (which is not necessarily the latest version).  Most users will find
    the `google_container_engine_versions` data source useful - it indicates which versions
    are available, and can be use to approximate fuzzy versions in a
    Terraform-compatible way. If you intend to specify versions manually,
    [the docs](https://cloud.google.com/kubernetes-engine/versioning-and-upgrades#specifying_cluster_version)
    describe the various acceptable formats for this field.

-> If you are using the `google_container_engine_versions` datasource with a regional cluster, ensure that you have provided a `region`
to the datasource. A `region` can have a different set of supported versions than its corresponding `zone`s, and not all `zone`s in a
`region` are guaranteed to support the same version.

* `monitoring_service` - (Optional) The monitoring service that the cluster
    should write metrics to.
    Automatically send metrics from pods in the cluster to the Google Cloud Monitoring API.
    VM metrics will be collected by Google Compute Engine regardless of this setting
    Available options include
    `monitoring.googleapis.com`, `monitoring.googleapis.com/kubernetes` (beta) and `none`.
    Defaults to `monitoring.googleapis.com`

* `network` - (Optional) The name or self_link of the Google Compute Engine
    network to which the cluster is connected. For Shared VPC, set this to the self link of the
    shared network.

* `network_policy` - (Optional) Configuration options for the
    [NetworkPolicy](https://kubernetes.io/docs/concepts/services-networking/networkpolicies/)
    feature. Structure is documented below.

* `node_config` -  (Optional) Parameters used in creating the default node pool.
    Generally, this field should not be used at the same time as a
    `google_container_node_pool` or a `node_pool` block; this configuration
    manages the default node pool, which isn't recommended to be used with
    Terraform. Structure is documented below.

* `node_pool` - (Optional) List of node pools associated with this cluster.
    See [google_container_node_pool](container_node_pool.html) for schema.
    **Warning:** node pools defined inside a cluster can't be changed (or added/removed) after
    cluster creation without deleting and recreating the entire cluster. Unless you absolutely need the ability
    to say "these are the _only_ node pools associated with this cluster", use the
    [google_container_node_pool](container_node_pool.html) resource instead of this property.

* `node_version` - (Optional) The Kubernetes version on the nodes. Must either be unset
    or set to the same value as `min_master_version` on create. Defaults to the default
    version set by GKE which is not necessarily the latest version. This only affects
    nodes in the default node pool. While a fuzzy version can be specified, it's
    recommended that you specify explicit versions as Terraform will see spurious diffs
    when fuzzy versions are used. See the `google_container_engine_versions` data source's
    `version_prefix` field to approximate fuzzy versions in a Terraform-compatible way.
    To update nodes in other node pools, use the `version` attribute on the node pool.

* `pod_security_policy_config` - (Optional, [Beta](https://terraform.io/docs/providers/google/provider_versions.html)) Configuration for the
    [PodSecurityPolicy](https://cloud.google.com/kubernetes-engine/docs/how-to/pod-security-policies) feature.
    Structure is documented below.

* `authenticator_groups_config` - (Optional, [Beta](https://terraform.io/docs/providers/google/provider_versions.html)) Configuration for the
    [Google Groups for GKE](https://cloud.google.com/kubernetes-engine/docs/how-to/role-based-access-control#groups-setup-gsuite) feature.
    Structure is documented below.

* `private_cluster_config` - (Optional) A set of options for creating
    a private cluster. Structure is documented below.

* `project` - (Optional) The ID of the project in which the resource belongs. If it
    is not provided, the provider project is used.

* `remove_default_node_pool` - (Optional) If `true`, deletes the default node
    pool upon cluster creation. If you're using `google_container_node_pool`
    resources with no default node pool, this should be set to `true`, alongside
    setting `initial_node_count` to at least `1`.

* `resource_labels` - (Optional) The GCE resource labels (a map of key/value pairs) to be applied to the cluster.

* `resource_usage_export_config` - (Optional, [Beta](https://terraform.io/docs/providers/google/provider_versions.html)) Configuration for the
    [ResourceUsageExportConfig](https://cloud.google.com/kubernetes-engine/docs/how-to/cluster-usage-metering) feature.
    Structure is documented below.

* `subnetwork` - (Optional) The name or self_link of the Google Compute Engine subnetwork in
    which the cluster's instances are launched.

* `vertical_pod_autoscaling` - (Optional, [Beta](https://terraform.io/docs/providers/google/provider_versions.html))
    Vertical Pod Autoscaling automatically adjusts the resources of pods controlled by it.
    Structure is documented below.

* `workload_identity_config` - (Optional, [Beta](https://terraform.io/docs/providers/google/provider_versions.html))
    Workload Identity allows Kubernetes service accounts to act as a user-managed
    [Google IAM Service Account](https://cloud.google.com/iam/docs/service-accounts#user-managed_service_accounts).

* `enable_intranode_visibility` - (Optional, [Beta](https://terraform.io/docs/providers/google/provider_versions.html))
    Whether Intra-node visibility is enabled for this cluster. This makes same node pod to pod traffic visible for VPC network.

The `addons_config` block supports:

* `horizontal_pod_autoscaling` - (Optional) The status of the Horizontal Pod Autoscaling
    addon, which increases or decreases the number of replica pods a replication controller
    has based on the resource usage of the existing pods.
    It ensures that a Heapster pod is running in the cluster, which is also used by the Cloud Monitoring service.
    It is enabled by default;
    set `disabled = true` to disable.

* `http_load_balancing` - (Optional) The status of the HTTP (L7) load balancing
    controller addon, which makes it easy to set up HTTP load balancers for services in a
    cluster. It is enabled by default; set `disabled = true` to disable.

* `kubernetes_dashboard` - (Optional) The status of the Kubernetes Dashboard
    add-on, which controls whether the Kubernetes Dashboard is enabled for this cluster.
<<<<<<< HEAD
    It is disabled by default; set `disabled = false` to enable.
    
=======
    It is enabled by default; set `disabled = true` to disable.

>>>>>>> 4c134a36
* `network_policy_config` - (Optional) Whether we should enable the network policy addon
    for the master.  This must be enabled in order to enable network policy for the nodes.
    To enable this, you must also define a [`network_policy`](#network_policy) block,
    otherwise nothing will happen.
    It can only be disabled if the nodes already do not have network policies enabled.
    Defaults to disabled; set `disabled = false` to enable.

* `istio_config` - (Optional, [Beta](https://terraform.io/docs/providers/google/provider_versions.html)).
    Structure is documented below.

* `cloudrun_config` - (Optional, [Beta](https://terraform.io/docs/providers/google/provider_versions.html)).
    The status of the CloudRun addon. It requires `istio_config` enabled. It is disabled by default.
    Set `disabled = false` to enable. This addon can only be enabled at cluster creation time.

This example `addons_config` disables two addons:

```
addons_config {
  http_load_balancing {
    disabled = true
  }
  horizontal_pod_autoscaling {
    disabled = true
  }
}
```

The `database_encryption` block supports:

* `state` - (Required) `ENCRYPTED` or `DECRYPTED`

* `key_name` - (Required) the key to use to encrypt/decrypt secrets.  See the [DatabaseEncryption definition](https://cloud.google.com/kubernetes-engine/docs/reference/rest/v1beta1/projects.locations.clusters#Cluster.DatabaseEncryption) for more information.

The `istio_config` block supports:

* `disabled` - (Optional) The status of the Istio addon, which makes it easy to set up Istio for services in a
    cluster. It is disabled by default. Set `disabled = false` to enable.

* `auth` - (Optional) The authentication type between services in Istio. Available options include `AUTH_MUTUAL_TLS`.

The `cluster_autoscaling` block supports:

* `enabled` - (Required) Whether node auto-provisioning is enabled. Resource
limits for `cpu` and `memory` must be defined to enable node auto-provisioning.

* `resource_limits` - (Optional) Global constraints for machine resources in the
cluster. Configuring the `cpu` and `memory` types is required if node
auto-provisioning is enabled. These limits will apply to node pool autoscaling
in addition to node auto-provisioning. Structure is documented below.

The `resource_limits` block supports:

* `resource_type` - (Required) The type of the resource. For example, `cpu` and
`memory`.  See the [guide to using Node Auto-Provisioning](https://cloud.google.com/kubernetes-engine/docs/how-to/node-auto-provisioning)
for a list of types.

* `minimum` - (Optional) Minimum amount of the resource in the cluster.

* `maximum` - (Optional) Maximum amount of the resource in the cluster.

The `authenticator_groups_config` block supports:

* `security_group` - (Required) The name of the RBAC security group for use with Google security groups in Kubernetes RBAC. Group name must be in format `gke-security-groups@yourdomain.com`.

The `maintenance_policy` block supports:

* `daily_maintenance_window` - (Required) Time window specified for daily maintenance operations.
    Specify `start_time` in [RFC3339](https://www.ietf.org/rfc/rfc3339.txt) format "HH:MM”,
    where HH : \[00-23\] and MM : \[00-59\] GMT. For example:

```
maintenance_policy {
  daily_maintenance_window {
    start_time = "03:00"
  }
}
```

The `ip_allocation_policy` block supports:

* `use_ip_aliases` - (Optional) Whether alias IPs will be used for pod IPs in
the cluster. Defaults to `true` if the `ip_allocation_policy` block is defined,
and to the API default otherwise. Prior to June 17th 2019, the default on the
API is `false`; afterwards, it's `true`.

* `cluster_secondary_range_name` - (Optional) The name of the secondary range to be
    used as for the cluster CIDR block. The secondary range will be used for pod IP
    addresses. This must be an existing secondary range associated with the cluster
    subnetwork.

* `services_secondary_range_name` - (Optional) The name of the secondary range to be
    used as for the services CIDR block.  The secondary range will be used for service
    ClusterIPs. This must be an existing secondary range associated with the cluster
    subnetwork.

* `cluster_ipv4_cidr_block` - (Optional) The IP address range for the cluster pod IPs.
    Set to blank to have a range chosen with the default size. Set to /netmask (e.g. /14)
    to have a range chosen with a specific netmask. Set to a CIDR notation (e.g. 10.96.0.0/14)
    from the RFC-1918 private networks (e.g. 10.0.0.0/8, 172.16.0.0/12, 192.168.0.0/16) to
    pick a specific range to use.

* `node_ipv4_cidr_block` - (Optional) The IP address range of the node IPs in this cluster.
    This should be set only if `create_subnetwork` is true.
    Set to blank to have a range chosen with the default size. Set to /netmask (e.g. /14)
    to have a range chosen with a specific netmask. Set to a CIDR notation (e.g. 10.96.0.0/14)
    from the RFC-1918 private networks (e.g. 10.0.0.0/8, 172.16.0.0/12, 192.168.0.0/16) to
    pick a specific range to use.

* `services_ipv4_cidr_block` - (Optional) The IP address range of the services IPs in this cluster.
    Set to blank to have a range chosen with the default size. Set to /netmask (e.g. /14)
    to have a range chosen with a specific netmask. Set to a CIDR notation (e.g. 10.96.0.0/14)
    from the RFC-1918 private networks (e.g. 10.0.0.0/8, 172.16.0.0/12, 192.168.0.0/16) to
    pick a specific range to use.

* `create_subnetwork`- (Optional) Whether a new subnetwork will be created automatically for the cluster.

* `subnetwork_name` - (Optional) A custom subnetwork name to be used if create_subnetwork is true.
    If this field is empty, then an automatic name will be chosen for the new subnetwork.

The `master_auth` block supports:

* `password` - (Optional) The password to use for HTTP basic authentication when accessing
    the Kubernetes master endpoint.

* `username` - (Optional) The username to use for HTTP basic authentication when accessing
    the Kubernetes master endpoint. If not present basic auth will be disabled.

* `client_certificate_config` - (Optional) Whether client certificate authorization is enabled for this cluster.  For example:

```
master_auth {
  client_certificate_config {
    issue_client_certificate = false
  }
}
```

If this block is provided and both `username` and `password` are empty, basic authentication will be disabled.
This block also contains several computed attributes, documented below. If this block is not provided, GKE will generate a password for you with the username `admin`.

The `master_authorized_networks_config` block supports:

* `cidr_blocks` - (Optional) External networks that can access the
    Kubernetes cluster master through HTTPS.

The `master_authorized_networks_config.cidr_blocks` block supports:

* `cidr_block` - (Optional) External network that can access Kubernetes master through HTTPS.
    Must be specified in CIDR notation.

* `display_name` - (Optional) Field for users to identify CIDR blocks.

The `network_policy` block supports:

* `provider` - (Optional) The selected network policy provider. Defaults to PROVIDER_UNSPECIFIED.

* `enabled` - (Optional) Whether network policy is enabled on the cluster. Defaults to false.

The `node_config` block supports:

* `disk_size_gb` - (Optional) Size of the disk attached to each node, specified
    in GB. The smallest allowed disk size is 10GB. Defaults to 100GB.

* `disk_type` - (Optional) Type of the disk attached to each node
    (e.g. 'pd-standard' or 'pd-ssd'). If unspecified, the default disk type is 'pd-standard'

* `guest_accelerator` - (Optional) List of the type and count of accelerator cards attached to the instance.
    Structure documented below.
    To support removal of guest_accelerators in Terraform 0.12 this field is an
    [Attribute as Block](/docs/configuration/attr-as-blocks.html)

* `image_type` - (Optional) The image type to use for this node. Note that changing the image type
    will delete and recreate all nodes in the node pool.

* `labels` - (Optional) The Kubernetes labels (key/value pairs) to be applied to each node.

* `local_ssd_count` - (Optional) The amount of local SSD disks that will be
    attached to each cluster node. Defaults to 0.

* `machine_type` - (Optional) The name of a Google Compute Engine machine type.
    Defaults to `n1-standard-1`. To create a custom machine type, value should be set as specified
    [here](https://cloud.google.com/compute/docs/reference/latest/instances#machineType).

* `metadata` - (Optional) The metadata key/value pairs assigned to instances in
    the cluster. From GKE `1.12` onwards, `disable-legacy-endpoints` is set to
    `true` by the API; if `metadata` is set but that default value is not
    included, Terraform will attempt to unset the value. To avoid this, set the
    value in your config.

* `min_cpu_platform` - (Optional) Minimum CPU platform to be used by this instance.
    The instance may be scheduled on the specified or newer CPU platform. Applicable
    values are the friendly names of CPU platforms, such as `Intel Haswell`. See the
    [official documentation](https://cloud.google.com/compute/docs/instances/specify-min-cpu-platform)
    for more information.

* `oauth_scopes` - (Optional) The set of Google API scopes to be made available
    on all of the node VMs under the "default" service account. These can be
    either FQDNs, or scope aliases. The following scopes are necessary to ensure
    the correct functioning of the cluster:

  * `storage-ro` (`https://www.googleapis.com/auth/devstorage.read_only`),
    if the cluster must read private images from GCR.
    Note this will grant read access to ALL GCS content unless you also
    specify a custom role. See https://cloud.google.com/kubernetes-engine/docs/how-to/access-scopes
  * `logging-write` (`https://www.googleapis.com/auth/logging.write`),
    if `logging_service` points to Google
  * `monitoring` (`https://www.googleapis.com/auth/monitoring`),
    if `monitoring_service` points to Google

* `preemptible` - (Optional) A boolean that represents whether or not the underlying node VMs
    are preemptible. See the [official documentation](https://cloud.google.com/container-engine/docs/preemptible-vm)
    for more information. Defaults to false.

* `sandbox_config` - (Optional, [Beta](https://terraform.io/docs/providers/google/provider_versions.html)) [GKE Sandbox](https://cloud.google.com/kubernetes-engine/docs/how-to/sandbox-pods) configuration. When enabling this feature you must specify `image_type = "COS_CONTAINERD"` and `node_version = "1.12.7-gke.17"` or later to use it. 
    Structure is documented below.

* `service_account` - (Optional) The service account to be used by the Node VMs.
    If not specified, the "default" service account is used.
    In order to use the configured `oauth_scopes` for logging and monitoring, the service account being used needs the
    [roles/logging.logWriter](https://cloud.google.com/iam/docs/understanding-roles#stackdriver_logging_roles) and
    [roles/monitoring.metricWriter](https://cloud.google.com/iam/docs/understanding-roles#stackdriver_monitoring_roles) roles.

     -> Projects that enable the [Cloud Compute Engine API](https://cloud.google.com/compute/) with Terraform may need these roles added manually to the service account. Projects that enable the API in the Cloud Console should have them added automatically.

* `tags` - (Optional) The list of instance tags applied to all nodes. Tags are used to identify
    valid sources or targets for network firewalls.

* `taint` - (Optional, [Beta](https://terraform.io/docs/providers/google/provider_versions.html)) List of
    [kubernetes taints](https://kubernetes.io/docs/concepts/configuration/taint-and-toleration/)
    to apply to each node. Structure is documented below.

* `workload_metadata_config` - (Optional, [Beta](https://terraform.io/docs/providers/google/provider_versions.html)) Metadata configuration to expose to workloads on the node pool.
    Structure is documented below.

The `guest_accelerator` block supports:

* `type` (Required) - The accelerator type resource to expose to this instance. E.g. `nvidia-tesla-k80`.

* `count` (Required) - The number of the guest accelerator cards exposed to this instance.

The `pod_security_policy_config` block supports:

* `enabled` (Required) - Enable the PodSecurityPolicy controller for this cluster.
    If enabled, pods must be valid under a PodSecurityPolicy to be created.

The `private_cluster_config` block supports:

* `enable_private_endpoint` (Optional) - Whether the master's internal IP address is used as the cluster endpoint.

* `enable_private_nodes` (Optional) - Whether nodes have internal IP addresses only. If enabled, all nodes are given only RFC 1918 private
    addresses and communicate with the master via private networking.

* `master_ipv4_cidr_block` (Optional) - The IP range in CIDR notation to use for the hosted master network. This range will be used for
    assigning internal IP addresses to the master or set of masters, as well as the ILB VIP. This range must not overlap with any other ranges
    in use within the cluster's network, and it must be a /28 subnet. See [Limitations](https://cloud.google.com/kubernetes-engine/docs/how-to/private-clusters#limitations) in the GCP docs.

In addition, the `private_cluster_config` allows access to the following read-only fields:

* `private_endpoint` - The internal IP address of this cluster's master endpoint.

* `public_endpoint` - The external IP address of this cluster's master endpoint.

The `sandbox_type` block supports:

* `sandbox_type` (Required) Which sandbox to use for pods in the node pool.
    Accepted values are:

    * `"gvisor"`: Pods run within a gVisor sandbox.

The `resource_usage_export_config` block supports:

* `enable_network_egress_metering` (Optional) - Whether to enable network egress metering for this cluster. If enabled, a daemonset will be created
    in the cluster to meter network egress traffic.

* `bigquery_destination` (Required) - Parameters for using BigQuery as the destination of resource usage export.

* `bigquery_destination.dataset_id` (Required) - The ID of a BigQuery Dataset. For Example:

```
resource_usage_export_config {
  enable_network_egress_metering = false
  bigquery_destination {
    dataset_id = "cluster_resource_usage"
  }
}
```

The `taint` block supports:

* `key` (Required) Key for taint.

* `value` (Required) Value for taint.

* `effect` (Required) Effect for taint. Accepted values are `NO_SCHEDULE`, `PREFER_NO_SCHEDULE`, and `NO_EXECUTE`.

The `workload_metadata_config` block supports:

* `node_metadata` (Required) How to expose the node metadata to the workload running on the node.
    Accepted values are:
    * UNSPECIFIED: Not Set
    * SECURE: Prevent workloads not in hostNetwork from accessing certain VM metadata, specifically kube-env, which contains Kubelet credentials, and the instance identity token. See [Metadata Concealment](https://cloud.google.com/kubernetes-engine/docs/how-to/metadata-proxy) documentation.
    * EXPOSE: Expose all VM metadata to pods.
    * GKE_METADATA_SERVER: Enables [workload identity](https://cloud.google.com/kubernetes-engine/docs/how-to/workload-identity) on the node.

The `vertical_pod_autoscaling` block supports:

* `enabled` (Required) - Enables vertical pod autoscaling

## Attributes Reference

In addition to the arguments listed above, the following computed attributes are
exported:

* `endpoint` - The IP address of this cluster's Kubernetes master.

* `instance_group_urls` - List of instance group URLs which have been assigned
    to the cluster.

* `maintenance_policy.0.daily_maintenance_window.0.duration` - Duration of the time window, automatically chosen to be
    smallest possible in the given scenario.
    Duration will be in [RFC3339](https://www.ietf.org/rfc/rfc3339.txt) format "PTnHnMnS".

* `master_auth.0.client_certificate` - Base64 encoded public certificate
    used by clients to authenticate to the cluster endpoint.

* `master_auth.0.client_key` - Base64 encoded private key used by clients
    to authenticate to the cluster endpoint.

* `master_auth.0.cluster_ca_certificate` - Base64 encoded public certificate
    that is the root of trust for the cluster.

* `master_version` - The current version of the master in the cluster. This may
    be different than the `min_master_version` set in the config if the master
    has been updated by GKE.

* `tpu_ipv4_cidr_block` - ([Beta](https://terraform.io/docs/providers/google/provider_versions.html)) The IP address range of the Cloud TPUs in this cluster, in
    [CIDR](http://en.wikipedia.org/wiki/Classless_Inter-Domain_Routing)
    notation (e.g. `1.2.3.4/29`).

* `services_ipv4_cidr` - The IP address range of the Kubernetes services in this
  cluster, in [CIDR](http:en.wikipedia.org/wiki/Classless_Inter-Domain_Routing)
  notation (e.g. `1.2.3.4/29`). Service addresses are typically put in the last
  `/16` from the container CIDR.

## Timeouts

This resource provides the following
[Timeouts](/docs/configuration/resources.html#timeouts) configuration options:

- `create` - Default is 30 minutes.
- `update` - Default is 60 minutes.
- `delete` - Default is 30 minutes.

## Import

GKE clusters can be imported using the `project` , `zone` or `region`, and `name`. If the project is omitted, the default
provider value will be used. Examples:

```
$ terraform import google_container_cluster.mycluster my-gcp-project/us-east1-a/my-cluster

$ terraform import google_container_cluster.mycluster us-east1-a/my-cluster
```

~> **Note:** This resource has several fields that control Terraform-specific behavior and aren't present in the API. If they are set in config and you import a cluster, Terraform may need to perform an update immediately after import. Most of these updates should be no-ops but some may modify your cluster if the imported state differs.

For example, the following fields will show diffs if set in config:

- `min_master_version`
- `remove_default_node_pool`<|MERGE_RESOLUTION|>--- conflicted
+++ resolved
@@ -325,13 +325,8 @@
 
 * `kubernetes_dashboard` - (Optional) The status of the Kubernetes Dashboard
     add-on, which controls whether the Kubernetes Dashboard is enabled for this cluster.
-<<<<<<< HEAD
     It is disabled by default; set `disabled = false` to enable.
     
-=======
-    It is enabled by default; set `disabled = true` to disable.
-
->>>>>>> 4c134a36
 * `network_policy_config` - (Optional) Whether we should enable the network policy addon
     for the master.  This must be enabled in order to enable network policy for the nodes.
     To enable this, you must also define a [`network_policy`](#network_policy) block,
