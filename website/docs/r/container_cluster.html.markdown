--- conflicted
+++ resolved
@@ -13,24 +13,6 @@
 and
 [API](https://cloud.google.com/container-engine/reference/rest/v1/projects.zones.clusters).
 
-<<<<<<< HEAD
-!> **Warning:** Due to limitations of the API, the following arguments are non-updateable:
-- `node_version`
-- `name`
-- `zone`
-- `initial_node_count`
-- `cluster_ipv4_cidr`
-- `description`
-- `logging_service`
-- `network`
-- `subnetwork`
-- `addons_config`
-- `project`
-
-Changing any of these will cause recreation of the whole cluster!
-
-=======
->>>>>>> 27652907
 ~> **Note:** All arguments including the username and password will be stored in the raw state as plain-text.
 [Read more about sensitive data in state](/docs/state/sensitive-data.html).
 
