---
layout: "google"
page_title: "Google: google_sql_user"
sidebar_current: "docs-google-sql-user"
description: |-
  Creates a new SQL user in Google Cloud SQL.
---

# google\_sql\_user

Creates a new Google SQL User on a Google SQL User Instance. For more information, see the [official documentation](https://cloud.google.com/sql/), or the [JSON API](https://cloud.google.com/sql/docs/admin-api/v1beta4/users).

~> **Note:** All arguments including the username and password will be stored in the raw state as plain-text.
[Read more about sensitive data in state](/docs/state/sensitive-data.html). Passwords will not be retrieved when running
"terraform import".

## Example Usage

Example creating a SQL User.

```hcl
resource "google_sql_database_instance" "master" {
  name = "master-instance"

  settings {
    tier = "D0"
  }
}

resource "google_sql_user" "users" {
  name     = "me"
  instance = "${google_sql_database_instance.master.name}"
  host     = "me.com"
  password = "changeme"
}
```

## Argument Reference

The following arguments are supported:

* `instance` - (Required) The name of the Cloud SQL instance. Changing this
    forces a new resource to be created.

* `name` - (Required) The name of the user. Changing this forces a new resource
    to be created.

* `password` - (Optional) The password for the user. Can be updated.

- - -

<<<<<<< HEAD
* `project` - (Optional) The ID of the project in which the resource belongs. If it
=======
* `host` - (Optional) The host the user can connect from. This is only supported
    for first generation SQL instances. Don't set this field for second generation
    SQL instances. Can be an IP address. Changing this forces a new resource to be created.

* `project` - (Optional) The project in which the resource belongs. If it
>>>>>>> 9ae7a8dd
    is not provided, the provider project is used.

## Attributes Reference

Only the arguments listed above are exposed as attributes.

## Import

SQL users for 1st generation databases can be imported using the `instance`, `host` and `name`, e.g.

```
$ terraform import google_sql_user.users master-instance/my-domain.com/me
```

SQL users for 2nd generation databases can be imported using the `instance` and `name`, e.g.

```
$ terraform import google_sql_user.users master-instance/me
```<|MERGE_RESOLUTION|>--- conflicted
+++ resolved
@@ -49,15 +49,11 @@
 
 - - -
 
-<<<<<<< HEAD
-* `project` - (Optional) The ID of the project in which the resource belongs. If it
-=======
 * `host` - (Optional) The host the user can connect from. This is only supported
     for first generation SQL instances. Don't set this field for second generation
     SQL instances. Can be an IP address. Changing this forces a new resource to be created.
 
-* `project` - (Optional) The project in which the resource belongs. If it
->>>>>>> 9ae7a8dd
+* `project` - (Optional) The ID of the project in which the resource belongs. If it
     is not provided, the provider project is used.
 
 ## Attributes Reference
