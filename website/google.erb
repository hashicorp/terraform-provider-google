--- conflicted
+++ resolved
@@ -285,13 +285,10 @@
       <li<%= sidebar_current("docs-google-spanner-instance") %>>
       <a href="/docs/providers/google/r/spanner_instance.html">google_spanner_instance</a>
       </li>
-<<<<<<< HEAD
-
+      
       <li<%= sidebar_current("docs-google-spanner-database") %>>
       <a href="/docs/providers/google/r/spanner_database.html">google_spanner_database</a>
       </li>
-=======
->>>>>>> 2a700696
     </ul>
     </li>
 
