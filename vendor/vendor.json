--- conflicted
+++ resolved
@@ -1437,17 +1437,10 @@
 			"revisionTime": "2018-08-29T00:05:35Z"
 		},
 		{
-<<<<<<< HEAD
-			"checksumSHA1": "iY84nnY25WZj8aOpsCbvzQK4AX8=",
-			"path": "google.golang.org/api/container/v1beta1",
-			"revision": "087779f1d2c96357d4c45bd04c4d10d7b5f22736",
-			"revisionTime": "2018-08-29T00:05:35Z"
-=======
 			"checksumSHA1": "joNKYN3Ys9p72vEzXyMTVlSI5q0=",
 			"path": "google.golang.org/api/container/v1beta1",
 			"revision": "7ca32eb868bf53ea2fc406698eb98583a8073d19",
 			"revisionTime": "2018-09-10T00:04:50Z"
->>>>>>> 0a960f5e
 		},
 		{
 			"checksumSHA1": "W0Y+kxLtZF1yGiV+bTmFXSd22Hw=",
