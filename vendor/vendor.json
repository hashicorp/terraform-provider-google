--- conflicted
+++ resolved
@@ -864,17 +864,13 @@
 			"revisionTime": "2016-11-21T18:05:46Z"
 		},
 		{
-<<<<<<< HEAD
 			"checksumSHA1": "/cYz9AiKwLEO61OdoLnKi2uiOeQ=",
 			"path": "google.golang.org/api/cloudkms/v1",
 			"revision": "654f863362977d69086620b5f72f13e911da2410",
 			"revisionTime": "2017-09-14T00:03:44Z"
 		},
 		{
-			"checksumSHA1": "SIsWfZXQERRErpy9TD1ETop72uU=",
-=======
 			"checksumSHA1": "9mUF072lBQeUk8vYCGZt/+KCRTI=",
->>>>>>> 5dbe9db3
 			"path": "google.golang.org/api/cloudresourcemanager/v1",
 			"revision": "906273f42cdebd65de3a53f30dd9e23de1b55ba9",
 			"revisionTime": "2017-09-30T00:03:24Z"
