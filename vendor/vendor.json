{
	"comment": "",
	"ignore": "appengine test github.com/hashicorp/nomad/",
	"package": [
		{
			"checksumSHA1": "NrTYYg3++pBxH1Z8xjVg6ssQTYY=",
			"path": "cloud.google.com/go/bigtable",
			"revision": "f6bedb5a8dbce75418580cedf5c2434c78d06cfa",
			"revisionTime": "2017-06-27T21:12:08Z"
		},
		{
			"checksumSHA1": "B1HkIrBavSgy6ntVyGr/eNUy44I=",
			"path": "cloud.google.com/go/bigtable/internal/gax",
			"revision": "69931d826ffbbcb4f8451b42d5cf7fc2ac6c7443",
			"revisionTime": "2017-06-09T14:31:37Z"
		},
		{
			"checksumSHA1": "guS8//7fh2L3Ary/o0x05Iq2UlY=",
			"path": "cloud.google.com/go/bigtable/internal/option",
			"revision": "69931d826ffbbcb4f8451b42d5cf7fc2ac6c7443",
			"revisionTime": "2017-06-09T14:31:37Z"
		},
		{
			"checksumSHA1": "ZLRh6zW4/DnVsGpgtt+ZiIaEFKc=",
			"path": "cloud.google.com/go/compute/metadata",
			"revision": "81b7822b1e798e8f17bf64b59512a5be4097e966",
			"revisionTime": "2017-01-18T16:13:56Z"
		},
		{
			"checksumSHA1": "4iounbuF7SMZdx/MlKSUuhnV848=",
			"path": "cloud.google.com/go/internal",
			"revision": "81b7822b1e798e8f17bf64b59512a5be4097e966",
			"revisionTime": "2017-01-18T16:13:56Z"
		},
		{
			"checksumSHA1": "hhpHIMzdTOjNreQOq8vu9ZcLmJE=",
			"path": "cloud.google.com/go/internal/version",
			"revision": "69931d826ffbbcb4f8451b42d5cf7fc2ac6c7443",
			"revisionTime": "2017-06-09T14:31:37Z"
		},
		{
			"checksumSHA1": "oVjOXCSxeqts4+Vyw1CioAdO2iM=",
			"path": "cloud.google.com/go/longrunning",
			"revision": "69931d826ffbbcb4f8451b42d5cf7fc2ac6c7443",
			"revisionTime": "2017-06-09T14:31:37Z"
		},
		{
			"checksumSHA1": "O2HtKOYxlE9EkPGaUzuOf+vMZGk=",
			"path": "cloud.google.com/go/longrunning/autogen",
			"revision": "69931d826ffbbcb4f8451b42d5cf7fc2ac6c7443",
			"revisionTime": "2017-06-09T14:31:37Z"
		},
		{
			"checksumSHA1": "FIL83loX9V9APvGQIjJpbxq53F0=",
			"path": "github.com/apparentlymart/go-cidr/cidr",
			"revision": "7e4b007599d4e2076d9a81be723b3912852dda2c",
			"revisionTime": "2017-04-18T07:21:50Z"
		},
		{
			"checksumSHA1": "fFU9OeM0pKWGL3D+Fa3PmHSjjLg=",
			"path": "github.com/aws/aws-sdk-go/aws",
			"revision": "be4fa13e47938e4801fada8c8ca3d1867ad3dcb3",
			"revisionTime": "2017-06-02T18:54:01Z",
			"version": "v1.8.34",
			"versionExact": "v1.8.34"
		},
		{
			"checksumSHA1": "Y9W+4GimK4Fuxq+vyIskVYFRnX4=",
			"path": "github.com/aws/aws-sdk-go/aws/awserr",
			"revision": "be4fa13e47938e4801fada8c8ca3d1867ad3dcb3",
			"revisionTime": "2017-06-02T18:54:01Z",
			"version": "v1.8.34",
			"versionExact": "v1.8.34"
		},
		{
			"checksumSHA1": "yyYr41HZ1Aq0hWc3J5ijXwYEcac=",
			"path": "github.com/aws/aws-sdk-go/aws/awsutil",
			"revision": "be4fa13e47938e4801fada8c8ca3d1867ad3dcb3",
			"revisionTime": "2017-06-02T18:54:01Z",
			"version": "v1.8.34",
			"versionExact": "v1.8.34"
		},
		{
			"checksumSHA1": "gcA6wFbLBJLLO/6g+AH9QoQQX1U=",
			"path": "github.com/aws/aws-sdk-go/aws/client",
			"revision": "be4fa13e47938e4801fada8c8ca3d1867ad3dcb3",
			"revisionTime": "2017-06-02T18:54:01Z",
			"version": "v1.8.34",
			"versionExact": "v1.8.34"
		},
		{
			"checksumSHA1": "ieAJ+Cvp/PKv1LpUEnUXpc3OI6E=",
			"path": "github.com/aws/aws-sdk-go/aws/client/metadata",
			"revision": "be4fa13e47938e4801fada8c8ca3d1867ad3dcb3",
			"revisionTime": "2017-06-02T18:54:01Z",
			"version": "v1.8.34",
			"versionExact": "v1.8.34"
		},
		{
			"checksumSHA1": "7/8j/q0TWtOgXyvEcv4B2Dhl00o=",
			"path": "github.com/aws/aws-sdk-go/aws/corehandlers",
			"revision": "be4fa13e47938e4801fada8c8ca3d1867ad3dcb3",
			"revisionTime": "2017-06-02T18:54:01Z",
			"version": "v1.8.34",
			"versionExact": "v1.8.34"
		},
		{
			"checksumSHA1": "Y+cPwQL0dZMyqp3wI+KJWmA9KQ8=",
			"path": "github.com/aws/aws-sdk-go/aws/credentials",
			"revision": "be4fa13e47938e4801fada8c8ca3d1867ad3dcb3",
			"revisionTime": "2017-06-02T18:54:01Z",
			"version": "v1.8.34",
			"versionExact": "v1.8.34"
		},
		{
			"checksumSHA1": "u3GOAJLmdvbuNUeUEcZSEAOeL/0=",
			"path": "github.com/aws/aws-sdk-go/aws/credentials/ec2rolecreds",
			"revision": "be4fa13e47938e4801fada8c8ca3d1867ad3dcb3",
			"revisionTime": "2017-06-02T18:54:01Z",
			"version": "v1.8.34",
			"versionExact": "v1.8.34"
		},
		{
			"checksumSHA1": "NUJUTWlc1sV8b7WjfiYc4JZbXl0=",
			"path": "github.com/aws/aws-sdk-go/aws/credentials/endpointcreds",
			"revision": "be4fa13e47938e4801fada8c8ca3d1867ad3dcb3",
			"revisionTime": "2017-06-02T18:54:01Z",
			"version": "v1.8.34",
			"versionExact": "v1.8.34"
		},
		{
			"checksumSHA1": "JEYqmF83O5n5bHkupAzA6STm0no=",
			"path": "github.com/aws/aws-sdk-go/aws/credentials/stscreds",
			"revision": "be4fa13e47938e4801fada8c8ca3d1867ad3dcb3",
			"revisionTime": "2017-06-02T18:54:01Z",
			"version": "v1.8.34",
			"versionExact": "v1.8.34"
		},
		{
			"checksumSHA1": "ZdtYh3ZHSgP/WEIaqwJHTEhpkbs=",
			"path": "github.com/aws/aws-sdk-go/aws/defaults",
			"revision": "be4fa13e47938e4801fada8c8ca3d1867ad3dcb3",
			"revisionTime": "2017-06-02T18:54:01Z",
			"version": "v1.8.34",
			"versionExact": "v1.8.34"
		},
		{
			"checksumSHA1": "/EXbk/z2TWjWc1Hvb4QYs3Wmhb8=",
			"path": "github.com/aws/aws-sdk-go/aws/ec2metadata",
			"revision": "be4fa13e47938e4801fada8c8ca3d1867ad3dcb3",
			"revisionTime": "2017-06-02T18:54:01Z",
			"version": "v1.8.34",
			"versionExact": "v1.8.34"
		},
		{
			"checksumSHA1": "vaHB7ND2ZMMwBwrdT0KJUKT1VaM=",
			"path": "github.com/aws/aws-sdk-go/aws/endpoints",
			"revision": "be4fa13e47938e4801fada8c8ca3d1867ad3dcb3",
			"revisionTime": "2017-06-02T18:54:01Z",
			"version": "v1.8.34",
			"versionExact": "v1.8.34"
		},
		{
			"checksumSHA1": "Utpqcq3J2hqoaKEsjI7kDF9bUkg=",
			"path": "github.com/aws/aws-sdk-go/aws/request",
			"revision": "be4fa13e47938e4801fada8c8ca3d1867ad3dcb3",
			"revisionTime": "2017-06-02T18:54:01Z",
			"version": "v1.8.34",
			"versionExact": "v1.8.34"
		},
		{
			"checksumSHA1": "Y20DEtMtbfE9qTtmoi2NYV1x7aA=",
			"path": "github.com/aws/aws-sdk-go/aws/session",
			"revision": "be4fa13e47938e4801fada8c8ca3d1867ad3dcb3",
			"revisionTime": "2017-06-02T18:54:01Z",
			"version": "v1.8.34",
			"versionExact": "v1.8.34"
		},
		{
			"checksumSHA1": "SvIsunO8D9MEKbetMENA4WRnyeE=",
			"path": "github.com/aws/aws-sdk-go/aws/signer/v4",
			"revision": "be4fa13e47938e4801fada8c8ca3d1867ad3dcb3",
			"revisionTime": "2017-06-02T18:54:01Z",
			"version": "v1.8.34",
			"versionExact": "v1.8.34"
		},
		{
			"checksumSHA1": "04ypv4x12l4q0TksA1zEVsmgpvw=",
			"path": "github.com/aws/aws-sdk-go/internal/shareddefaults",
			"revision": "be4fa13e47938e4801fada8c8ca3d1867ad3dcb3",
			"revisionTime": "2017-06-02T18:54:01Z",
			"version": "v1.8.34",
			"versionExact": "v1.8.34"
		},
		{
			"checksumSHA1": "wk7EyvDaHwb5qqoOP/4d3cV0708=",
			"path": "github.com/aws/aws-sdk-go/private/protocol",
			"revision": "be4fa13e47938e4801fada8c8ca3d1867ad3dcb3",
			"revisionTime": "2017-06-02T18:54:01Z",
			"version": "v1.8.34",
			"versionExact": "v1.8.34"
		},
		{
			"checksumSHA1": "ZqY5RWavBLWTo6j9xqdyBEaNFRk=",
			"path": "github.com/aws/aws-sdk-go/private/protocol/query",
			"revision": "be4fa13e47938e4801fada8c8ca3d1867ad3dcb3",
			"revisionTime": "2017-06-02T18:54:01Z",
			"version": "v1.8.34",
			"versionExact": "v1.8.34"
		},
		{
			"checksumSHA1": "Drt1JfLMa0DQEZLWrnMlTWaIcC8=",
			"path": "github.com/aws/aws-sdk-go/private/protocol/query/queryutil",
			"revision": "be4fa13e47938e4801fada8c8ca3d1867ad3dcb3",
			"revisionTime": "2017-06-02T18:54:01Z",
			"version": "v1.8.34",
			"versionExact": "v1.8.34"
		},
		{
			"checksumSHA1": "VCTh+dEaqqhog5ncy/WTt9+/gFM=",
			"path": "github.com/aws/aws-sdk-go/private/protocol/rest",
			"revision": "be4fa13e47938e4801fada8c8ca3d1867ad3dcb3",
			"revisionTime": "2017-06-02T18:54:01Z",
			"version": "v1.8.34",
			"versionExact": "v1.8.34"
		},
		{
			"checksumSHA1": "ODo+ko8D6unAxZuN1jGzMcN4QCc=",
			"path": "github.com/aws/aws-sdk-go/private/protocol/restxml",
			"revision": "be4fa13e47938e4801fada8c8ca3d1867ad3dcb3",
			"revisionTime": "2017-06-02T18:54:01Z",
			"version": "v1.8.34",
			"versionExact": "v1.8.34"
		},
		{
			"checksumSHA1": "0qYPUga28aQVkxZgBR3Z86AbGUQ=",
			"path": "github.com/aws/aws-sdk-go/private/protocol/xml/xmlutil",
			"revision": "be4fa13e47938e4801fada8c8ca3d1867ad3dcb3",
			"revisionTime": "2017-06-02T18:54:01Z",
			"version": "v1.8.34",
			"versionExact": "v1.8.34"
		},
		{
			"checksumSHA1": "krqUUMDYRN2ohYcumxZl8BTR5EQ=",
			"path": "github.com/aws/aws-sdk-go/service/s3",
			"revision": "be4fa13e47938e4801fada8c8ca3d1867ad3dcb3",
			"revisionTime": "2017-06-02T18:54:01Z",
			"version": "v1.8.34",
			"versionExact": "v1.8.34"
		},
		{
			"checksumSHA1": "VH5y62f+SDyEIqnTibiPtQ687i8=",
			"path": "github.com/aws/aws-sdk-go/service/sts",
			"revision": "be4fa13e47938e4801fada8c8ca3d1867ad3dcb3",
			"revisionTime": "2017-06-02T18:54:01Z",
			"version": "v1.8.34",
			"versionExact": "v1.8.34"
		},
		{
			"checksumSHA1": "nqw2Qn5xUklssHTubS5HDvEL9L4=",
			"path": "github.com/bgentry/go-netrc/netrc",
			"revision": "9fd32a8b3d3d3f9d43c341bfe098430e07609480",
			"revisionTime": "2014-04-22T17:41:19Z"
		},
		{
			"checksumSHA1": "dvabztWVQX8f6oMLRyv4dLH+TGY=",
			"path": "github.com/davecgh/go-spew/spew",
			"revision": "346938d642f2ec3594ed81d874461961cd0faa76",
			"revisionTime": "2016-10-29T20:57:26Z"
		},
		{
			"checksumSHA1": "1K+xrZ1PBez190iGt5OnMtGdih4=",
			"comment": "v1.8.6",
			"path": "github.com/go-ini/ini",
			"revision": "766e555c68dc8bda90d197ee8946c37519c19409",
			"revisionTime": "2017-01-17T13:00:17Z"
		},
		{
			"checksumSHA1": "kBeNcaKk56FguvPSUCEaH6AxpRc=",
			"path": "github.com/golang/protobuf/proto",
			"revision": "8ee79997227bf9b34611aee7946ae64735e6fd93",
			"revisionTime": "2016-11-17T03:31:26Z"
		},
		{
			"checksumSHA1": "Z1gJ3PKzwBpOoPnTSEM5yd0zHYA=",
			"path": "github.com/golang/protobuf/protoc-gen-go/descriptor",
			"revision": "5a0f697c9ed9d68fef0116532c6e05cfeae00e55",
			"revisionTime": "2017-06-01T23:02:30Z"
		},
		{
			"checksumSHA1": "+hy2B6e5WWFIm6ch03jMFmrELhc=",
			"path": "github.com/golang/protobuf/ptypes",
			"revision": "5a0f697c9ed9d68fef0116532c6e05cfeae00e55",
			"revisionTime": "2017-06-01T23:02:30Z"
		},
		{
			"checksumSHA1": "Z4RIWIXH05QItZqVbmbONO9mWig=",
			"path": "github.com/golang/protobuf/ptypes/any",
			"revision": "5a0f697c9ed9d68fef0116532c6e05cfeae00e55",
			"revisionTime": "2017-06-01T23:02:30Z"
		},
		{
			"checksumSHA1": "Lx2JRhnmO66Lhj6p7UXnsPb+IQs=",
			"path": "github.com/golang/protobuf/ptypes/duration",
			"revision": "5a0f697c9ed9d68fef0116532c6e05cfeae00e55",
			"revisionTime": "2017-06-01T23:02:30Z"
		},
		{
			"checksumSHA1": "kGENkjYJ18VCC+pILfHdT/twU60=",
			"path": "github.com/golang/protobuf/ptypes/empty",
			"revision": "5a0f697c9ed9d68fef0116532c6e05cfeae00e55",
			"revisionTime": "2017-06-01T23:02:30Z"
		},
		{
			"checksumSHA1": "+nsb2jDuP/5l2DO78dtU/jYB3G8=",
			"path": "github.com/golang/protobuf/ptypes/timestamp",
			"revision": "5a0f697c9ed9d68fef0116532c6e05cfeae00e55",
			"revisionTime": "2017-06-01T23:02:30Z"
		},
		{
			"checksumSHA1": "LZn//h0Cxe1mcCWSwwzk4Zrcu2k=",
			"path": "github.com/golang/protobuf/ptypes/wrappers",
			"revision": "5a0f697c9ed9d68fef0116532c6e05cfeae00e55",
			"revisionTime": "2017-06-01T23:02:30Z"
		},
		{
			"checksumSHA1": "ovDzecwDMswgStyaKHg0VosC3FU=",
			"path": "github.com/googleapis/gax-go",
			"revision": "e6c452d1a33fcea46ab9cfd3058ee858297ac13a",
			"revisionTime": "2017-06-09T04:15:54Z"
		},
		{
			"checksumSHA1": "cdOCt0Yb+hdErz8NAQqayxPmRsY=",
			"path": "github.com/hashicorp/errwrap",
			"revision": "7554cd9344cec97297fa6649b055a8c98c2a1e55"
		},
		{
			"checksumSHA1": "b8F628srIitj5p7Y130xc9k0QWs=",
			"path": "github.com/hashicorp/go-cleanhttp",
			"revision": "3573b8b52aa7b37b9358d966a898feb387f62437",
			"revisionTime": "2017-02-11T01:34:15Z"
		},
		{
			"checksumSHA1": "nsL2kI426RMuq1jw15e7igFqdIY=",
			"path": "github.com/hashicorp/go-getter",
			"revision": "c3d66e76678dce180a7b452653472f949aedfbcd",
			"revisionTime": "2017-02-07T21:55:32Z"
		},
		{
			"checksumSHA1": "9J+kDr29yDrwsdu2ULzewmqGjpA=",
			"path": "github.com/hashicorp/go-getter/helper/url",
			"revision": "c3d66e76678dce180a7b452653472f949aedfbcd",
			"revisionTime": "2017-02-07T21:55:32Z"
		},
		{
			"checksumSHA1": "lrSl49G23l6NhfilxPM0XFs5rZo=",
			"path": "github.com/hashicorp/go-multierror",
			"revision": "d30f09973e19c1dfcd120b2d9c4f168e68d6b5d5"
		},
		{
			"checksumSHA1": "b0nQutPMJHeUmz4SjpreotAo6Yk=",
			"path": "github.com/hashicorp/go-plugin",
			"revision": "f72692aebca2008343a9deb06ddb4b17f7051c15",
			"revisionTime": "2017-02-17T16:27:05Z"
		},
		{
			"checksumSHA1": "85XUnluYJL7F55ptcwdmN8eSOsk=",
			"path": "github.com/hashicorp/go-uuid",
			"revision": "36289988d83ca270bc07c234c36f364b0dd9c9a7"
		},
		{
			"checksumSHA1": "EcZfls6vcqjasWV/nBlu+C+EFmc=",
			"path": "github.com/hashicorp/go-version",
			"revision": "e96d3840402619007766590ecea8dd7af1292276",
			"revisionTime": "2016-10-31T18:26:05Z"
		},
		{
			"checksumSHA1": "o3XZZdOnSnwQSpYw215QV75ZDeI=",
			"path": "github.com/hashicorp/hcl",
			"revision": "a4b07c25de5ff55ad3b8936cea69a79a3d95a855",
			"revisionTime": "2017-05-04T19:02:34Z"
		},
		{
			"checksumSHA1": "XQmjDva9JCGGkIecOgwtBEMCJhU=",
			"path": "github.com/hashicorp/hcl/hcl/ast",
			"revision": "a4b07c25de5ff55ad3b8936cea69a79a3d95a855",
			"revisionTime": "2017-05-04T19:02:34Z"
		},
		{
			"checksumSHA1": "teokXoyRXEJ0vZHOWBD11l5YFNI=",
			"path": "github.com/hashicorp/hcl/hcl/parser",
			"revision": "a4b07c25de5ff55ad3b8936cea69a79a3d95a855",
			"revisionTime": "2017-05-04T19:02:34Z"
		},
		{
			"checksumSHA1": "z6wdP4mRw4GVjShkNHDaOWkbxS0=",
			"path": "github.com/hashicorp/hcl/hcl/scanner",
			"revision": "a4b07c25de5ff55ad3b8936cea69a79a3d95a855",
			"revisionTime": "2017-05-04T19:02:34Z"
		},
		{
			"checksumSHA1": "oS3SCN9Wd6D8/LG0Yx1fu84a7gI=",
			"path": "github.com/hashicorp/hcl/hcl/strconv",
			"revision": "a4b07c25de5ff55ad3b8936cea69a79a3d95a855",
			"revisionTime": "2017-05-04T19:02:34Z"
		},
		{
			"checksumSHA1": "c6yprzj06ASwCo18TtbbNNBHljA=",
			"path": "github.com/hashicorp/hcl/hcl/token",
			"revision": "a4b07c25de5ff55ad3b8936cea69a79a3d95a855",
			"revisionTime": "2017-05-04T19:02:34Z"
		},
		{
			"checksumSHA1": "PwlfXt7mFS8UYzWxOK5DOq0yxS0=",
			"path": "github.com/hashicorp/hcl/json/parser",
			"revision": "a4b07c25de5ff55ad3b8936cea69a79a3d95a855",
			"revisionTime": "2017-05-04T19:02:34Z"
		},
		{
			"checksumSHA1": "YdvFsNOMSWMLnY6fcliWQa0O5Fw=",
			"path": "github.com/hashicorp/hcl/json/scanner",
			"revision": "a4b07c25de5ff55ad3b8936cea69a79a3d95a855",
			"revisionTime": "2017-05-04T19:02:34Z"
		},
		{
			"checksumSHA1": "fNlXQCQEnb+B3k5UDL/r15xtSJY=",
			"path": "github.com/hashicorp/hcl/json/token",
			"revision": "a4b07c25de5ff55ad3b8936cea69a79a3d95a855",
			"revisionTime": "2017-05-04T19:02:34Z"
		},
		{
			"checksumSHA1": "M09yxoBoCEtG7EcHR8aEWLzMMJc=",
			"path": "github.com/hashicorp/hil",
			"revision": "fac2259da677551de1fb92b844c4d020a38d8468",
			"revisionTime": "2017-05-12T21:33:05Z"
		},
		{
			"checksumSHA1": "0S0KeBcfqVFYBPeZkuJ4fhQ5mCA=",
			"path": "github.com/hashicorp/hil/ast",
			"revision": "fac2259da677551de1fb92b844c4d020a38d8468",
			"revisionTime": "2017-05-12T21:33:05Z"
		},
		{
			"checksumSHA1": "P5PZ3k7SmqWmxgJ8Q0gLzeNpGhE=",
			"path": "github.com/hashicorp/hil/parser",
			"revision": "fac2259da677551de1fb92b844c4d020a38d8468",
			"revisionTime": "2017-05-12T21:33:05Z"
		},
		{
			"checksumSHA1": "DC1k5kOua4oFqmo+JRt0YzfP44o=",
			"path": "github.com/hashicorp/hil/scanner",
			"revision": "fac2259da677551de1fb92b844c4d020a38d8468",
			"revisionTime": "2017-05-12T21:33:05Z"
		},
		{
			"checksumSHA1": "vt+P9D2yWDO3gdvdgCzwqunlhxU=",
			"path": "github.com/hashicorp/logutils",
			"revision": "0dc08b1671f34c4250ce212759ebd880f743d883",
			"revisionTime": "2015-06-09T07:04:31Z"
		},
		{
			"checksumSHA1": "BcxYPk5ME2ZyrHS1yK7gK9mzS1A=",
			"path": "github.com/hashicorp/terraform/config",
			"revision": "8d560482c34e865458fd884cb0790b4f73f09ad1",
			"revisionTime": "2017-06-08T00:14:54Z",
			"version": "v0.9.8",
			"versionExact": "v0.9.8"
		},
		{
			"checksumSHA1": "YiREjXkb7CDMZuUmkPGK0yySe8A=",
			"path": "github.com/hashicorp/terraform/config/module",
			"revision": "8d560482c34e865458fd884cb0790b4f73f09ad1",
			"revisionTime": "2017-06-08T00:14:54Z",
			"version": "v0.9.8",
			"versionExact": "v0.9.8"
		},
		{
			"checksumSHA1": "w+l+UGTmwYNJ+L0p2vTd6+yqjok=",
			"path": "github.com/hashicorp/terraform/dag",
			"revision": "8d560482c34e865458fd884cb0790b4f73f09ad1",
			"revisionTime": "2017-06-08T00:14:54Z",
			"version": "v0.9.8",
			"versionExact": "v0.9.8"
		},
		{
			"checksumSHA1": "p4y7tbu9KD/3cKQKe92I3DyjgRc=",
			"path": "github.com/hashicorp/terraform/flatmap",
			"revision": "8d560482c34e865458fd884cb0790b4f73f09ad1",
			"revisionTime": "2017-06-08T00:14:54Z",
			"version": "v0.9.8",
			"versionExact": "v0.9.8"
		},
		{
			"checksumSHA1": "KPNvqyfFKVrMILCEc4ZIexWJ+Ys=",
			"path": "github.com/hashicorp/terraform/helper/acctest",
			"revision": "8d560482c34e865458fd884cb0790b4f73f09ad1",
			"revisionTime": "2017-06-08T00:14:54Z",
			"version": "v0.9.8",
			"versionExact": "v0.9.8"
		},
		{
			"checksumSHA1": "uT6Q9RdSRAkDjyUgQlJ2XKJRab4=",
			"path": "github.com/hashicorp/terraform/helper/config",
			"revision": "8d560482c34e865458fd884cb0790b4f73f09ad1",
			"revisionTime": "2017-06-08T00:14:54Z",
			"version": "v0.9.8",
			"versionExact": "v0.9.8"
		},
		{
			"checksumSHA1": "Vbo55GDzPgG/L/+W2pcvDhxrPZc=",
			"path": "github.com/hashicorp/terraform/helper/experiment",
			"revision": "8d560482c34e865458fd884cb0790b4f73f09ad1",
			"revisionTime": "2017-06-08T00:14:54Z",
			"version": "v0.9.8",
			"versionExact": "v0.9.8"
		},
		{
			"checksumSHA1": "BmIPKTr0zDutSJdyq7pYXrK1I3E=",
			"path": "github.com/hashicorp/terraform/helper/hashcode",
			"revision": "8d560482c34e865458fd884cb0790b4f73f09ad1",
			"revisionTime": "2017-06-08T00:14:54Z",
			"version": "v0.9.8",
			"versionExact": "v0.9.8"
		},
		{
			"checksumSHA1": "B267stWNQd0/pBTXHfI/tJsxzfc=",
			"path": "github.com/hashicorp/terraform/helper/hilmapstructure",
			"revision": "8d560482c34e865458fd884cb0790b4f73f09ad1",
			"revisionTime": "2017-06-08T00:14:54Z",
			"version": "v0.9.8",
			"versionExact": "v0.9.8"
		},
		{
			"checksumSHA1": "2wJa9F3BGlbe2DNqH5lb5POayRI=",
			"path": "github.com/hashicorp/terraform/helper/logging",
			"revision": "8d560482c34e865458fd884cb0790b4f73f09ad1",
			"revisionTime": "2017-06-08T00:14:54Z",
			"version": "v0.9.8",
			"versionExact": "v0.9.8"
		},
		{
			"checksumSHA1": "twkFd4x71kBnDfrdqO5nhs8dMOY=",
			"path": "github.com/hashicorp/terraform/helper/mutexkv",
			"revision": "8d560482c34e865458fd884cb0790b4f73f09ad1",
			"revisionTime": "2017-06-08T00:14:54Z",
			"version": "v0.9.8",
			"versionExact": "v0.9.8"
		},
		{
			"checksumSHA1": "ImyqbHM/xe3eAT2moIjLI8ksuks=",
			"path": "github.com/hashicorp/terraform/helper/pathorcontents",
			"revision": "8d560482c34e865458fd884cb0790b4f73f09ad1",
			"revisionTime": "2017-06-08T00:14:54Z",
			"version": "v0.9.8",
			"versionExact": "v0.9.8"
		},
		{
			"checksumSHA1": "8VL90fHe5YRasHcZwv2q2qms/Jo=",
			"path": "github.com/hashicorp/terraform/helper/resource",
			"revision": "8d560482c34e865458fd884cb0790b4f73f09ad1",
			"revisionTime": "2017-06-08T00:14:54Z",
			"version": "v0.9.8",
			"versionExact": "v0.9.8"
		},
		{
			"checksumSHA1": "bgaeB6ivKIK5H+7JCsp7w8aAdAg=",
			"path": "github.com/hashicorp/terraform/helper/schema",
			"revision": "8d560482c34e865458fd884cb0790b4f73f09ad1",
			"revisionTime": "2017-06-08T00:14:54Z",
			"version": "v0.9.8",
			"versionExact": "v0.9.8"
		},
		{
			"checksumSHA1": "oLui7dYxhzfAczwwdNZDm4tzHtk=",
			"path": "github.com/hashicorp/terraform/helper/shadow",
			"revision": "8d560482c34e865458fd884cb0790b4f73f09ad1",
			"revisionTime": "2017-06-08T00:14:54Z",
			"version": "v0.9.8",
			"versionExact": "v0.9.8"
		},
		{
			"checksumSHA1": "Fzbv+N7hFXOtrR6E7ZcHT3jEE9s=",
			"path": "github.com/hashicorp/terraform/helper/structure",
			"revision": "8d560482c34e865458fd884cb0790b4f73f09ad1",
			"revisionTime": "2017-06-08T00:14:54Z",
			"version": "v0.9.8",
			"versionExact": "v0.9.8"
		},
		{
			"checksumSHA1": "Q3gCaw8WD99fSYwYZlXJ2+MVQh4=",
			"path": "github.com/hashicorp/terraform/helper/validation",
			"revision": "8d560482c34e865458fd884cb0790b4f73f09ad1",
			"revisionTime": "2017-06-08T00:14:54Z",
			"version": "v0.9.8",
			"versionExact": "v0.9.8"
		},
		{
			"checksumSHA1": "6AA7ZAzswfl7SOzleP6e6he0lq4=",
			"path": "github.com/hashicorp/terraform/plugin",
			"revision": "8d560482c34e865458fd884cb0790b4f73f09ad1",
			"revisionTime": "2017-06-08T00:14:54Z",
			"version": "v0.9.8",
			"versionExact": "v0.9.8"
		},
		{
			"checksumSHA1": "GfGSXndpVIh9sSeNf+b1TjxBEpQ=",
			"path": "github.com/hashicorp/terraform/terraform",
			"revision": "8d560482c34e865458fd884cb0790b4f73f09ad1",
			"revisionTime": "2017-06-08T00:14:54Z",
			"version": "v0.9.8",
			"versionExact": "v0.9.8"
		},
		{
			"checksumSHA1": "ZhK6IO2XN81Y+3RAjTcVm1Ic7oU=",
			"path": "github.com/hashicorp/yamux",
			"revision": "d1caa6c97c9fc1cc9e83bbe34d0603f9ff0ce8bd",
			"revisionTime": "2016-07-20T23:31:40Z"
		},
		{
			"checksumSHA1": "0ZrwvB6KoGPj2PoDNSEJwxQ6Mog=",
			"comment": "0.2.2-2-gc01cf91",
			"path": "github.com/jmespath/go-jmespath",
			"revision": "bd40a432e4c76585ef6b72d3fd96fb9b6dc7b68d",
			"revisionTime": "2016-08-03T19:07:31Z"
		},
		{
			"checksumSHA1": "guxbLo8KHHBeM0rzou4OTzzpDNs=",
			"path": "github.com/mitchellh/copystructure",
			"revision": "5af94aef99f597e6a9e1f6ac6be6ce0f3c96b49d",
			"revisionTime": "2016-10-13T19:53:42Z"
		},
		{
			"checksumSHA1": "V/quM7+em2ByJbWBLOsEwnY3j/Q=",
			"path": "github.com/mitchellh/go-homedir",
			"revision": "b8bc1bf767474819792c23f32d8286a45736f1c6",
			"revisionTime": "2016-12-03T19:45:07Z"
		},
		{
			"checksumSHA1": "xyoJKalfQwTUN1qzZGQKWYAwl0A=",
			"path": "github.com/mitchellh/hashstructure",
			"revision": "6b17d669fac5e2f71c16658d781ec3fdd3802b69"
		},
		{
			"checksumSHA1": "MlX15lJuV8DYARX5RJY8rqrSEWQ=",
			"path": "github.com/mitchellh/mapstructure",
			"revision": "53818660ed4955e899c0bcafa97299a388bd7c8e",
			"revisionTime": "2017-03-07T20:11:23Z"
		},
		{
			"checksumSHA1": "vBpuqNfSTZcAR/0tP8tNYacySGs=",
			"path": "github.com/mitchellh/reflectwalk",
			"revision": "92573fe8d000a145bfebc03a16bc22b34945867f",
			"revisionTime": "2016-10-03T17:45:16Z"
		},
		{
			"checksumSHA1": "u5s2PZ7fzCOqQX7bVPf9IJ+qNLQ=",
			"path": "github.com/rancher/go-rancher",
			"revision": "ec24b7f12fca9f78fbfcd62a0ea8bce14ade8792",
			"revisionTime": "2017-04-07T04:09:43Z"
		},
		{
			"checksumSHA1": "zmC8/3V4ls53DJlNTKDZwPSC/dA=",
			"path": "github.com/satori/go.uuid",
			"revision": "b061729afc07e77a8aa4fad0a2fd840958f1942a",
			"revisionTime": "2016-09-27T10:08:44Z"
		},
		{
			"checksumSHA1": "vE43s37+4CJ2CDU6TlOUOYE0K9c=",
			"path": "golang.org/x/crypto/bcrypt",
			"revision": "9477e0b78b9ac3d0b03822fd95422e2fe07627cd",
			"revisionTime": "2016-10-31T15:37:30Z"
		},
		{
			"checksumSHA1": "JsJdKXhz87gWenMwBeejTOeNE7k=",
			"path": "golang.org/x/crypto/blowfish",
			"revision": "9477e0b78b9ac3d0b03822fd95422e2fe07627cd",
			"revisionTime": "2016-10-31T15:37:30Z"
		},
		{
			"checksumSHA1": "C1KKOxFoW7/W/NFNpiXK+boguNo=",
			"path": "golang.org/x/crypto/curve25519",
			"revision": "453249f01cfeb54c3d549ddb75ff152ca243f9d8",
			"revisionTime": "2017-02-08T20:51:15Z"
		},
		{
			"checksumSHA1": "wGb//LjBPNxYHqk+dcLo7BjPXK8=",
			"path": "golang.org/x/crypto/ed25519",
			"revision": "b8a2a83acfe6e6770b75de42d5ff4c67596675c0",
			"revisionTime": "2017-01-13T19:21:00Z"
		},
		{
			"checksumSHA1": "LXFcVx8I587SnWmKycSDEq9yvK8=",
			"path": "golang.org/x/crypto/ed25519/internal/edwards25519",
			"revision": "b8a2a83acfe6e6770b75de42d5ff4c67596675c0",
			"revisionTime": "2017-01-13T19:21:00Z"
		},
		{
			"checksumSHA1": "fsrFs762jlaILyqqQImS1GfvIvw=",
			"path": "golang.org/x/crypto/ssh",
			"revision": "453249f01cfeb54c3d549ddb75ff152ca243f9d8",
			"revisionTime": "2017-02-08T20:51:15Z"
		},
		{
			"checksumSHA1": "9jjO5GjLa0XF/nfWihF02RoH4qc=",
			"path": "golang.org/x/net/context",
			"revision": "f2499483f923065a842d38eb4c7f1927e6fc6e6d",
			"revisionTime": "2017-01-14T04:22:49Z"
		},
		{
			"checksumSHA1": "WHc3uByvGaMcnSoI21fhzYgbOgg=",
			"path": "golang.org/x/net/context/ctxhttp",
			"revision": "f2499483f923065a842d38eb4c7f1927e6fc6e6d",
			"revisionTime": "2017-01-14T04:22:49Z"
		},
		{
			"checksumSHA1": "xeoQPnAVgFIKuYtjPAGPPyT6bws=",
			"path": "golang.org/x/net/http2",
			"revision": "e78b1e49ae6a141efbf00e840cf59c503308593b",
			"revisionTime": "2017-06-08T03:05:19Z"
		},
		{
			"checksumSHA1": "HzuGD7AwgC0p1az1WAQnEFnEk98=",
			"path": "golang.org/x/net/http2/hpack",
			"revision": "f2499483f923065a842d38eb4c7f1927e6fc6e6d",
			"revisionTime": "2017-01-14T04:22:49Z"
		},
		{
			"checksumSHA1": "GIGmSrYACByf5JDIP9ByBZksY80=",
			"path": "golang.org/x/net/idna",
			"revision": "4971afdc2f162e82d185353533d3cf16188a9f4e",
			"revisionTime": "2016-11-15T21:05:04Z"
		},
		{
			"checksumSHA1": "/k7k6eJDkxXx6K9Zpo/OwNm58XM=",
			"path": "golang.org/x/net/internal/timeseries",
			"revision": "f2499483f923065a842d38eb4c7f1927e6fc6e6d",
			"revisionTime": "2017-01-14T04:22:49Z"
		},
		{
			"checksumSHA1": "3xyuaSNmClqG4YWC7g0isQIbUTc=",
			"path": "golang.org/x/net/lex/httplex",
			"revision": "f2499483f923065a842d38eb4c7f1927e6fc6e6d",
			"revisionTime": "2017-01-14T04:22:49Z"
		},
		{
			"checksumSHA1": "GQHKESPeCcAsnerZPtHadvKUIzs=",
			"path": "golang.org/x/net/trace",
			"revision": "f2499483f923065a842d38eb4c7f1927e6fc6e6d",
			"revisionTime": "2017-01-14T04:22:49Z"
		},
		{
			"checksumSHA1": "hyK05cmzm+vPH1OO+F1AkvES3sw=",
			"path": "golang.org/x/oauth2",
			"revision": "314dd2c0bf3ebd592ec0d20847d27e79d0dbe8dd",
			"revisionTime": "2016-12-14T09:25:55Z"
		},
		{
			"checksumSHA1": "rEzA1cW2NdfF9ndGQHTNzE5+mF4=",
			"path": "golang.org/x/oauth2/google",
			"revision": "314dd2c0bf3ebd592ec0d20847d27e79d0dbe8dd",
			"revisionTime": "2016-12-14T09:25:55Z"
		},
		{
			"checksumSHA1": "2/1PJ6nxegIPdmFoqugDSlpjEfQ=",
			"path": "golang.org/x/oauth2/internal",
			"revision": "2897dcade18a126645f1368de827f1e613a60049"
		},
		{
			"checksumSHA1": "huVltYnXdRFDJLgp/ZP9IALzG7g=",
			"path": "golang.org/x/oauth2/jws",
			"revision": "314dd2c0bf3ebd592ec0d20847d27e79d0dbe8dd",
			"revisionTime": "2016-12-14T09:25:55Z"
		},
		{
			"checksumSHA1": "/eV4E08BY+f1ZikiR7OOMJAj3m0=",
			"path": "golang.org/x/oauth2/jwt",
			"revision": "314dd2c0bf3ebd592ec0d20847d27e79d0dbe8dd",
			"revisionTime": "2016-12-14T09:25:55Z"
		},
		{
			"checksumSHA1": "FEzQdhqmb6aqGL1lKnjOcUHIGSY=",
			"path": "google.golang.org/api/bigquery/v2",
			"revision": "16ab375f94503bfa0d19db78e96bffbe1a34354f",
			"revisionTime": "2017-03-20T22:51:23Z"
		},
		{
			"checksumSHA1": "I9nlJJGeNBvWlH7FLtRscT6NJhw=",
			"path": "google.golang.org/api/cloudbilling/v1",
			"revision": "c8d75a8ec737f9b8b1ed2676c28feedbe21f543f",
			"revisionTime": "2016-11-21T18:05:46Z"
		},
		{
			"checksumSHA1": "SIsWfZXQERRErpy9TD1ETop72uU=",
			"path": "google.golang.org/api/cloudresourcemanager/v1",
			"revision": "3cc2e591b550923a2c5f0ab5a803feda924d5823",
			"revisionTime": "2016-11-27T23:54:21Z"
		},
		{
			"checksumSHA1": "dVtMeuG55qEMt4DFU0oMrx1yzpA=",
			"path": "google.golang.org/api/compute/v0.beta",
			"revision": "324744a33f1f37e63dd1695cfb3ec9a3e4a1cb05",
			"revisionTime": "2017-06-08T21:27:40Z"
		},
		{
<<<<<<< HEAD
			"checksumSHA1": "tD5kobeqw1b4V20UQsM2zTTDRHY=",
=======
			"checksumSHA1": "OL1a45TdWBqDK1BO167p5Tlkgkc=",
>>>>>>> c85c336a
			"path": "google.golang.org/api/compute/v1",
			"revision": "324744a33f1f37e63dd1695cfb3ec9a3e4a1cb05",
			"revisionTime": "2017-06-08T21:27:40Z"
		},
		{
			"checksumSHA1": "lAMqZyc46cU5WaRuw4mVHFXpvps=",
			"path": "google.golang.org/api/container/v1",
			"revision": "64485db7e8c8be51e572801d06cdbcfadd3546c1",
			"revisionTime": "2017-02-23T23:41:36Z"
		},
		{
			"checksumSHA1": "JYl35km48fLrIx7YUtzcgd4J7Rk=",
			"path": "google.golang.org/api/dns/v1",
			"revision": "3cc2e591b550923a2c5f0ab5a803feda924d5823",
			"revisionTime": "2016-11-27T23:54:21Z"
		},
		{
			"checksumSHA1": "C7k1pbU/WU4CBoBwA4EBUnV/iek=",
			"path": "google.golang.org/api/gensupport",
			"revision": "64485db7e8c8be51e572801d06cdbcfadd3546c1",
			"revisionTime": "2017-02-23T23:41:36Z"
		},
		{
			"checksumSHA1": "BWKmb7kGYbfbvXO6E7tCpTh9zKE=",
			"path": "google.golang.org/api/googleapi",
			"revision": "e6586c9293b9d514c7f5d5076731ec977cff1be6",
			"revisionTime": "2017-06-27T10:28:48Z"
		},
		{
			"checksumSHA1": "1K0JxrUfDqAB3MyRiU1LKjfHyf4=",
			"path": "google.golang.org/api/googleapi/internal/uritemplates",
			"revision": "e6586c9293b9d514c7f5d5076731ec977cff1be6",
			"revisionTime": "2017-06-27T10:28:48Z"
		},
		{
			"checksumSHA1": "Mr2fXhMRzlQCgANFm91s536pG7E=",
			"path": "google.golang.org/api/googleapi/transport",
			"revision": "324744a33f1f37e63dd1695cfb3ec9a3e4a1cb05",
			"revisionTime": "2017-06-08T21:27:40Z"
		},
		{
			"checksumSHA1": "+u3FeHSXeRJZzw52OZsT3wUPb24=",
			"path": "google.golang.org/api/iam/v1",
			"revision": "3cc2e591b550923a2c5f0ab5a803feda924d5823",
			"revisionTime": "2016-11-27T23:54:21Z"
		},
		{
			"checksumSHA1": "GAKy8Id2Qx7BI0kZPRjGn1RjVQo=",
			"path": "google.golang.org/api/internal",
			"revision": "324744a33f1f37e63dd1695cfb3ec9a3e4a1cb05",
			"revisionTime": "2017-06-08T21:27:40Z"
		},
		{
			"checksumSHA1": "slcGOTGSdukEPPSN81Q5WZGmhog=",
			"path": "google.golang.org/api/iterator",
			"revision": "324744a33f1f37e63dd1695cfb3ec9a3e4a1cb05",
			"revisionTime": "2017-06-08T21:27:40Z"
		},
		{
			"checksumSHA1": "hZ9zds+/FPwSGEiti5lGaZL3e6w=",
			"path": "google.golang.org/api/option",
			"revision": "324744a33f1f37e63dd1695cfb3ec9a3e4a1cb05",
			"revisionTime": "2017-06-08T21:27:40Z"
		},
		{
			"checksumSHA1": "34BpqXixb+aV4iuOioQeSej255Y=",
			"path": "google.golang.org/api/pubsub/v1",
			"revision": "3cc2e591b550923a2c5f0ab5a803feda924d5823",
			"revisionTime": "2016-11-27T23:54:21Z"
		},
		{
			"checksumSHA1": "4xiJmsULiSTn2iO4zUYtMgJqJSQ=",
			"path": "google.golang.org/api/servicemanagement/v1",
			"revision": "c8d75a8ec737f9b8b1ed2676c28feedbe21f543f",
			"revisionTime": "2016-11-21T18:05:46Z"
		},
		{
			"checksumSHA1": "moKPpECJZQR/mANGD26E7Pbxn4I=",
			"path": "google.golang.org/api/sqladmin/v1beta4",
			"revision": "3cc2e591b550923a2c5f0ab5a803feda924d5823",
			"revisionTime": "2016-11-27T23:54:21Z"
		},
		{
			"checksumSHA1": "xygm9BwoCg7vc0PPgAPdxNKJ38c=",
			"path": "google.golang.org/api/storage/v1",
			"revision": "3cc2e591b550923a2c5f0ab5a803feda924d5823",
			"revisionTime": "2016-11-27T23:54:21Z"
		},
		{
			"checksumSHA1": "GsOf5K2UZ6n1/zt6tx+jccXKbKY=",
			"path": "google.golang.org/api/transport",
			"revision": "324744a33f1f37e63dd1695cfb3ec9a3e4a1cb05",
			"revisionTime": "2017-06-08T21:27:40Z"
		},
		{
			"checksumSHA1": "NU7Al7Ud5MQZxti3Pv6YgVrzLrM=",
			"path": "google.golang.org/appengine",
			"revision": "b667a5000b082e49c6c6d16867d376a12e9490cd"
		},
		{
			"checksumSHA1": "Zua2XgndHWwG0TzbTuWEIN3MNFM=",
			"path": "google.golang.org/appengine/internal",
			"revision": "b667a5000b082e49c6c6d16867d376a12e9490cd"
		},
		{
			"checksumSHA1": "Hw61H0EXl+UjZDOEWTHroG1if98=",
			"path": "google.golang.org/appengine/internal/app_identity",
			"revision": "b667a5000b082e49c6c6d16867d376a12e9490cd"
		},
		{
			"checksumSHA1": "jn1QD8l5L2prhFu4TBr5UJGWv+U=",
			"path": "google.golang.org/appengine/internal/base",
			"revision": "b667a5000b082e49c6c6d16867d376a12e9490cd"
		},
		{
			"checksumSHA1": "d7gnJPecSOiGmS5PAvkcb2H0fR8=",
			"path": "google.golang.org/appengine/internal/datastore",
			"revision": "b667a5000b082e49c6c6d16867d376a12e9490cd"
		},
		{
			"checksumSHA1": "AhjFXWn4iHHXdzrCthekxNrpSrY=",
			"path": "google.golang.org/appengine/internal/log",
			"revision": "b667a5000b082e49c6c6d16867d376a12e9490cd"
		},
		{
			"checksumSHA1": "SMX6dQeiRYDMMYgw8yTvIgzvJWU=",
			"path": "google.golang.org/appengine/internal/modules",
			"revision": "b667a5000b082e49c6c6d16867d376a12e9490cd"
		},
		{
			"checksumSHA1": "qE60x+fVEJSg88w1HjKK59aevyo=",
			"path": "google.golang.org/appengine/internal/remote_api",
			"revision": "b667a5000b082e49c6c6d16867d376a12e9490cd"
		},
		{
			"checksumSHA1": "Ag4+6GyB+4bv0TLlpk9BSb9VVGM=",
			"path": "google.golang.org/genproto/googleapis/api",
			"revision": "aa2eb687b4d3e17154372564ad8d6bf11c3cf21f",
			"revisionTime": "2017-05-31T20:35:52Z"
		},
		{
			"checksumSHA1": "B22iMMY2vi1Q9kseWb/ZznpW8lQ=",
			"path": "google.golang.org/genproto/googleapis/api/annotations",
			"revision": "aa2eb687b4d3e17154372564ad8d6bf11c3cf21f",
			"revisionTime": "2017-05-31T20:35:52Z"
		},
		{
			"checksumSHA1": "LcukF72C1cV7H2dBexAk06mGSmE=",
			"path": "google.golang.org/genproto/googleapis/api/label",
			"revision": "aa2eb687b4d3e17154372564ad8d6bf11c3cf21f",
			"revisionTime": "2017-05-31T20:35:52Z"
		},
		{
			"checksumSHA1": "fWlkDupv8gpFHWkPuhfpyQRORL8=",
			"path": "google.golang.org/genproto/googleapis/api/metric",
			"revision": "aa2eb687b4d3e17154372564ad8d6bf11c3cf21f",
			"revisionTime": "2017-05-31T20:35:52Z"
		},
		{
			"checksumSHA1": "+R6PE+vsmj4UhfSKEnzicISaVIM=",
			"path": "google.golang.org/genproto/googleapis/api/monitoredres",
			"revision": "aa2eb687b4d3e17154372564ad8d6bf11c3cf21f",
			"revisionTime": "2017-05-31T20:35:52Z"
		},
		{
			"checksumSHA1": "1akWaMb2qvWmv0Hx1TJdF4eIJH4=",
			"path": "google.golang.org/genproto/googleapis/api/serviceconfig",
			"revision": "aa2eb687b4d3e17154372564ad8d6bf11c3cf21f",
			"revisionTime": "2017-05-31T20:35:52Z"
		},
		{
			"checksumSHA1": "+mNr68MQEnyJB55GCm2hJVFIddI=",
			"path": "google.golang.org/genproto/googleapis/bigtable/admin/v2",
			"revision": "aa2eb687b4d3e17154372564ad8d6bf11c3cf21f",
			"revisionTime": "2017-05-31T20:35:52Z"
		},
		{
			"checksumSHA1": "0eyNRJb0WGtZ5EMBI68UMbkERo8=",
			"path": "google.golang.org/genproto/googleapis/bigtable/v2",
			"revision": "aa2eb687b4d3e17154372564ad8d6bf11c3cf21f",
			"revisionTime": "2017-05-31T20:35:52Z"
		},
		{
			"checksumSHA1": "fau7fK0XvEJu/gw9ek0B1IZfcxQ=",
			"path": "google.golang.org/genproto/googleapis/longrunning",
			"revision": "aa2eb687b4d3e17154372564ad8d6bf11c3cf21f",
			"revisionTime": "2017-05-31T20:35:52Z"
		},
		{
			"checksumSHA1": "AvVpgwhxhJgjoSledwDtYrEKVE4=",
			"path": "google.golang.org/genproto/googleapis/rpc/status",
			"revision": "aa2eb687b4d3e17154372564ad8d6bf11c3cf21f",
			"revisionTime": "2017-05-31T20:35:52Z"
		},
		{
			"checksumSHA1": "OodtqqSElCzEQuXUM3hMrSuB4Cc=",
			"path": "google.golang.org/genproto/protobuf/api",
			"revision": "aa2eb687b4d3e17154372564ad8d6bf11c3cf21f",
			"revisionTime": "2017-05-31T20:35:52Z"
		},
		{
			"checksumSHA1": "zBx0gAnFdDE9wuAbhBEHCLdDJ5g=",
			"path": "google.golang.org/genproto/protobuf/ptype",
			"revision": "aa2eb687b4d3e17154372564ad8d6bf11c3cf21f",
			"revisionTime": "2017-05-31T20:35:52Z"
		},
		{
			"checksumSHA1": "8WtIAk6qIuM/vUZmlDVFSgJmN2o=",
			"path": "google.golang.org/genproto/protobuf/source_context",
			"revision": "aa2eb687b4d3e17154372564ad8d6bf11c3cf21f",
			"revisionTime": "2017-05-31T20:35:52Z"
		},
		{
			"checksumSHA1": "OzKSI/hVUMrE+jOn7zHxahTQ6FE=",
			"path": "google.golang.org/grpc",
			"revision": "84158ac547c2e121582f5f37458e693e339f099b",
			"revisionTime": "2017-06-09T21:05:01Z"
		},
		{
			"checksumSHA1": "08icuA15HRkdYCt6H+Cs90RPQsY=",
			"path": "google.golang.org/grpc/codes",
			"revision": "50955793b0183f9de69bd78e2ec251cf20aab121",
			"revisionTime": "2017-01-11T19:10:52Z"
		},
		{
			"checksumSHA1": "AGkvu7gY1jWK7v5s9a8qLlH2gcQ=",
			"path": "google.golang.org/grpc/credentials",
			"revision": "50955793b0183f9de69bd78e2ec251cf20aab121",
			"revisionTime": "2017-01-11T19:10:52Z"
		},
		{
			"checksumSHA1": "TTx8t1Cvkp0nz2burZz6BN4fIeY=",
			"path": "google.golang.org/grpc/credentials/oauth",
			"revision": "84158ac547c2e121582f5f37458e693e339f099b",
			"revisionTime": "2017-06-09T21:05:01Z"
		},
		{
			"checksumSHA1": "2NbY9kmMweE4VUsruRsvmViVnNg=",
			"path": "google.golang.org/grpc/grpclb/grpc_lb_v1",
			"revision": "84158ac547c2e121582f5f37458e693e339f099b",
			"revisionTime": "2017-06-09T21:05:01Z"
		},
		{
			"checksumSHA1": "3Lt5hNAG8qJAYSsNghR5uA1zQns=",
			"path": "google.golang.org/grpc/grpclog",
			"revision": "50955793b0183f9de69bd78e2ec251cf20aab121",
			"revisionTime": "2017-01-11T19:10:52Z"
		},
		{
			"checksumSHA1": "T3Q0p8kzvXFnRkMaK/G8mCv6mc0=",
			"path": "google.golang.org/grpc/internal",
			"revision": "50955793b0183f9de69bd78e2ec251cf20aab121",
			"revisionTime": "2017-01-11T19:10:52Z"
		},
		{
			"checksumSHA1": "hcuHgKp8W0wIzoCnNfKI8NUss5o=",
			"path": "google.golang.org/grpc/keepalive",
			"revision": "84158ac547c2e121582f5f37458e693e339f099b",
			"revisionTime": "2017-06-09T21:05:01Z"
		},
		{
			"checksumSHA1": "J8DW4DBL1VPi/u1t0zPI8SZr4To=",
			"path": "google.golang.org/grpc/metadata",
			"revision": "84158ac547c2e121582f5f37458e693e339f099b",
			"revisionTime": "2017-06-09T21:05:01Z"
		},
		{
			"checksumSHA1": "4GSUFhOQ0kdFlBH4D5OTeKy78z0=",
			"path": "google.golang.org/grpc/naming",
			"revision": "50955793b0183f9de69bd78e2ec251cf20aab121",
			"revisionTime": "2017-01-11T19:10:52Z"
		},
		{
			"checksumSHA1": "3RRoLeH6X2//7tVClOVzxW2bY+E=",
			"path": "google.golang.org/grpc/peer",
			"revision": "50955793b0183f9de69bd78e2ec251cf20aab121",
			"revisionTime": "2017-01-11T19:10:52Z"
		},
		{
			"checksumSHA1": "ZY8Tq61fGK1stTuvwK5WoqcU8j8=",
			"path": "google.golang.org/grpc/stats",
			"revision": "84158ac547c2e121582f5f37458e693e339f099b",
			"revisionTime": "2017-06-09T21:05:01Z"
		},
		{
			"checksumSHA1": "DIv9qbApAoh2cF2G3Br24lVPqUI=",
			"path": "google.golang.org/grpc/status",
			"revision": "84158ac547c2e121582f5f37458e693e339f099b",
			"revisionTime": "2017-06-09T21:05:01Z"
		},
		{
			"checksumSHA1": "N0TftT6/CyWqp6VRi2DqDx60+Fo=",
			"path": "google.golang.org/grpc/tap",
			"revision": "50955793b0183f9de69bd78e2ec251cf20aab121",
			"revisionTime": "2017-01-11T19:10:52Z"
		},
		{
			"checksumSHA1": "CMz1xaGri4z5yPlN4cVJ7jtN8ss=",
			"path": "google.golang.org/grpc/transport",
			"revision": "84158ac547c2e121582f5f37458e693e339f099b",
			"revisionTime": "2017-06-09T21:05:01Z"
		},
		{
			"checksumSHA1": "wICWAGQfZcHD2y0dHesz9R2YSiw=",
			"path": "k8s.io/kubernetes/pkg/apimachinery",
			"revision": "b0b7a323cc5a4a2019b2e9520c21c7830b7f708e",
			"revisionTime": "2017-04-03T20:32:25Z",
			"version": "v1.6.1",
			"versionExact": "v1.6.1"
		}
	],
	"rootPath": "github.com/terraform-providers/terraform-provider-google"
}<|MERGE_RESOLUTION|>--- conflicted
+++ resolved
@@ -802,11 +802,7 @@
 			"revisionTime": "2017-06-08T21:27:40Z"
 		},
 		{
-<<<<<<< HEAD
 			"checksumSHA1": "tD5kobeqw1b4V20UQsM2zTTDRHY=",
-=======
-			"checksumSHA1": "OL1a45TdWBqDK1BO167p5Tlkgkc=",
->>>>>>> c85c336a
 			"path": "google.golang.org/api/compute/v1",
 			"revision": "324744a33f1f37e63dd1695cfb3ec9a3e4a1cb05",
 			"revisionTime": "2017-06-08T21:27:40Z"
